## Visualizations

::: src.analysis.visualize_columns

<<<<<<< HEAD
## GPU VRAM Usage & Hybrid Workload Analysis

::: src.analysis.zero_gpu_vram_usage
=======
## Job Efficiency Analysis

The ```vram_usage.py``` script helps users to filter the Pandas dataframe they have obtained from the DuckDB database and then generate all the metrics necessary to analyze the data.

::: src.analysis.vram_usage
>>>>>>> 08326ec2
<|MERGE_RESOLUTION|>--- conflicted
+++ resolved
@@ -2,14 +2,8 @@
 
 ::: src.analysis.visualize_columns
 
-<<<<<<< HEAD
-## GPU VRAM Usage & Hybrid Workload Analysis
-
-::: src.analysis.zero_gpu_vram_usage
-=======
 ## Job Efficiency Analysis
 
 The ```vram_usage.py``` script helps users to filter the Pandas dataframe they have obtained from the DuckDB database and then generate all the metrics necessary to analyze the data.
 
-::: src.analysis.vram_usage
->>>>>>> 08326ec2
+::: src.analysis.vram_usage