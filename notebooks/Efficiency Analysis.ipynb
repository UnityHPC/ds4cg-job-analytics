--- conflicted
+++ resolved
@@ -1,621 +1,614 @@
 {
- "cells": [
-  {
-   "cell_type": "markdown",
-   "id": "0",
-   "metadata": {},
-   "source": [
-    "# <a id='toc1_'></a>[Efficiency Analysis](#toc0_)\n",
-    "This notebook demonstrates the use of `EfficiencyAnalysis` class in `src/analysis/efficiency_analysis.py` for analyzing the efficiency of jobs, users, and PI groups."
-   ]
-  },
-  {
-   "cell_type": "markdown",
-   "id": "1",
-   "metadata": {},
-   "source": [
-    "**Table of contents**<a id='toc0_'></a>    \n",
-    "- [Efficiency Analysis](#toc1_)    \n",
-    "  - [Setup](#toc1_1_)    \n",
-    "  - [Example: Analyze workload efficiency of GPU users who set no VRAM constraints and used 0 GB of VRAM](#toc1_2_)    \n",
-    "    - [Job Efficiency Metrics](#toc1_2_1_)    \n",
-    "      - [Find most inefficient jobs with no VRAM constraints based on `vram_hours`](#toc1_2_1_1_)    \n",
-    "    - [User Efficiency Metrics](#toc1_2_2_)    \n",
-    "      - [Find Inefficient Users based on `expected_value_alloc_vram_efficiency`](#toc1_2_2_1_)    \n",
-    "      - [Find Inefficient Users based on `vram_hours`](#toc1_2_2_2_)    \n",
-    "    - [PI Group Efficiency Metrics](#toc1_2_3_)    \n",
-    "      - [Find Inefficient PIs based on `vram_hours`](#toc1_2_3_1_)    \n",
-    "  - [Example: Analyze all jobs with no VRAM constraints](#toc1_3_)    \n",
-    "    - [Job Efficiency Metrics](#toc1_3_1_)    \n",
-    "      - [Problem with duplicate JobIDs](#toc1_3_1_1_)    \n",
-    "      - [Top users with most number of jobs that have no VRAM constraints](#toc1_3_1_2_)    \n",
-    "      - [Find inefficient jobs with no VRAM Constraints based on `alloc_vram_efficiency_score`](#toc1_3_1_3_)    \n",
-    "\n",
-    "<!-- vscode-jupyter-toc-config\n",
-    "\tnumbering=false\n",
-    "\tanchor=true\n",
-    "\tflat=false\n",
-    "\tminLevel=1\n",
-    "\tmaxLevel=6\n",
-    "\t/vscode-jupyter-toc-config -->\n",
-    "<!-- THIS CELL WILL BE REPLACED ON TOC UPDATE. DO NOT WRITE YOUR TEXT IN THIS CELL -->"
-   ]
-  },
-  {
-   "cell_type": "markdown",
-   "id": "2",
-   "metadata": {},
-   "source": [
-    "## <a id='toc1_1_'></a>[Setup](#toc0_)"
-   ]
-  },
-  {
-   "cell_type": "code",
-   "execution_count": null,
-   "id": "3",
-   "metadata": {},
-   "outputs": [],
-   "source": [
-    "# Import required modules\n",
-    "import sys\n",
-    "from pathlib import Path\n",
-    "import pandas as pd\n",
-    "import matplotlib.pyplot as plt\n",
-    "import seaborn as sns"
-   ]
-  },
-  {
-   "cell_type": "markdown",
-   "id": "4",
-   "metadata": {},
-   "source": [
-    "Jupyter server should be run at the notebook directory, so the output of the following cell would be the project root:"
-   ]
-  },
-  {
-   "cell_type": "code",
-   "execution_count": null,
-   "id": "5",
-   "metadata": {},
-   "outputs": [],
-   "source": [
-    "project_root = str(Path.cwd().resolve().parent)\n",
-    "print(f\"Project root: {project_root}\")"
-   ]
-  },
-  {
-   "cell_type": "code",
-   "execution_count": null,
-   "id": "6",
-   "metadata": {},
-   "outputs": [],
-   "source": [
-    "# Add project root to sys.path for module imports\n",
-    "if project_root not in sys.path:\n",
-    "    sys.path.insert(0, project_root)\n",
-    "\n",
-    "from src.analysis import efficiency_analysis as ea\n",
-    "from src.visualization import JobsWithMetricsVisualizer, UsersWithMetricsVisualizer\n",
-    "from src.utilities import load_and_preprocess_jobs\n",
-    "# Automatically reload modules before executing code\n",
-    "# This is useful for development to see changes without restarting the kernel.\n",
-    "%load_ext autoreload\n",
-    "# Reload all modules imported with %aimport every time before executing the Python code typed.\n",
-    "%autoreload 2"
-   ]
-  },
-  {
-   "cell_type": "code",
-   "execution_count": null,
-   "id": "7",
-   "metadata": {},
-   "outputs": [],
-   "source": [
-    "# Load the jobs DataFrame from DuckDB\n",
-<<<<<<< HEAD
-    "preprocessed_jobs_df = load_and_preprocess_jobs(\n",
-    "    db_path='../data/slurm_data.db',\n",
-    "    table_name='Jobs',\n",
-    "    )\n",
-=======
-    "preprocessed_jobs_df = ea.load_preprocessed_jobs_dataframe_from_duckdb(\n",
-    "    db_path=\"../data/slurm_data.db\",\n",
-    "    table_name=\"Jobs\",\n",
-    ")\n",
->>>>>>> 4de683cb
-    "display(preprocessed_jobs_df.head(10))\n",
-    "print(preprocessed_jobs_df.shape)"
-   ]
-  },
-  {
-   "cell_type": "markdown",
-   "id": "8",
-   "metadata": {},
-   "source": [
-    "## <a id='toc1_2_'></a>[Example: Analyze workload efficiency of GPU users who set no VRAM constraints and used 0 GB of VRAM](#toc0_)\n"
-   ]
-  },
-  {
-   "cell_type": "code",
-   "execution_count": null,
-   "id": "9",
-   "metadata": {},
-   "outputs": [],
-   "source": [
-    "efficiency_analysis = ea.EfficiencyAnalysis(jobs_df=preprocessed_jobs_df)"
-   ]
-  },
-  {
-   "cell_type": "code",
-   "execution_count": null,
-   "id": "10",
-   "metadata": {},
-   "outputs": [],
-   "source": [
-    "filtered_jobs = efficiency_analysis.filter_jobs_for_analysis(\n",
-    "    vram_constraint_filter=pd.NA,  # No VRAM constraints\n",
-    "    gpu_mem_usage_filter=0,  # Used 0 GB of VRAM\n",
-    ")\n",
-    "filtered_jobs"
-   ]
-  },
-  {
-   "cell_type": "markdown",
-   "id": "11",
-   "metadata": {},
-   "source": [
-    "Generate all metrics:"
-   ]
-  },
-  {
-   "cell_type": "code",
-   "execution_count": null,
-   "id": "12",
-   "metadata": {},
-   "outputs": [],
-   "source": [
-    "metrics_dict = efficiency_analysis.calculate_all_efficiency_metrics(filtered_jobs)\n",
-    "\n",
-    "jobs_with_metrics = metrics_dict[\"jobs_with_efficiency_metrics\"]\n",
-    "users_with_metrics = metrics_dict[\"users_with_efficiency_metrics\"]\n",
-    "pi_accounts_with_metrics = metrics_dict[\"pi_accounts_with_efficiency_metrics\"]"
-   ]
-  },
-  {
-   "cell_type": "markdown",
-   "id": "13",
-   "metadata": {},
-   "source": [
-    "### <a id='toc1_2_1_'></a>[Job Efficiency Metrics](#toc0_)"
-   ]
-  },
-  {
-   "cell_type": "code",
-   "execution_count": null,
-   "id": "14",
-   "metadata": {},
-   "outputs": [],
-   "source": [
-    "# Set option to display all columns\n",
-    "pd.set_option(\"display.max_columns\", None)\n",
-    "# Display the DataFrame\n",
-    "display(jobs_with_metrics.head(10))\n",
-    "# To revert to default settings (optional)\n",
-    "pd.reset_option(\"display.max_columns\")\n",
-    "\n",
-    "print(f\"Jobs found: {len(jobs_with_metrics)}\")"
-   ]
-  },
-  {
-   "cell_type": "markdown",
-   "id": "15",
-   "metadata": {},
-   "source": [
-    "#### <a id='toc1_2_1_1_'></a>[Find most inefficient jobs with no VRAM constraints based on `vram_hours`](#toc0_)"
-   ]
-  },
-  {
-   "cell_type": "code",
-   "execution_count": null,
-   "id": "16",
-   "metadata": {},
-   "outputs": [],
-   "source": [
-    "inefficient_jobs_vram_hours = efficiency_analysis.sort_and_filter_records_with_metrics(\n",
-    "    metrics_df_name_enum=ea.MetricsDataFrameNameEnum.JOBS,\n",
-    "    sorting_key=\"vram_hours\",\n",
-    "    ascending=False,  # Sort by vram_hours in descending order\n",
-    "    filter_criteria={\n",
-    "        \"vram_hours\": {\"min\": 80 * 24, \"inclusive\": True},  # VRAM-hours threshold for identifying inefficient jobs\n",
-    "    },\n",
-    ")\n",
-    "# Display top inefficient users by VRAM-hours\n",
-    "print(\"\\nTop inefficient Jobs by VRAM-hours:\")\n",
-    "display(inefficient_jobs_vram_hours.head(10))\n",
-    "\n",
-    "# Plot top inefficient jobs by VRAM-hours, with VRAM-hours as labels\n",
-    "jobs_with_metrics_visualizer = JobsWithMetricsVisualizer(inefficient_jobs_vram_hours.head(20))\n",
-    "jobs_with_metrics_visualizer.visualize(\n",
-    "    column=\"vram_hours\",\n",
-    "    bar_label_columns=[\"vram_hours\", \"job_hours\"],\n",
-    ")"
-   ]
-  },
-  {
-   "cell_type": "markdown",
-   "id": "17",
-   "metadata": {},
-   "source": [
-    "### <a id='toc1_2_2_'></a>[User Efficiency Metrics](#toc0_)"
-   ]
-  },
-  {
-   "cell_type": "code",
-   "execution_count": null,
-   "id": "18",
-   "metadata": {},
-   "outputs": [],
-   "source": [
-    "users_with_metrics"
-   ]
-  },
-  {
-   "cell_type": "markdown",
-   "id": "19",
-   "metadata": {},
-   "source": [
-    "#### <a id='toc1_2_2_1_'></a>[Find Inefficient Users based on `expected_value_alloc_vram_efficiency`](#toc0_)"
-   ]
-  },
-  {
-   "cell_type": "code",
-   "execution_count": null,
-   "id": "20",
-   "metadata": {},
-   "outputs": [],
-   "source": [
-    "inefficient_users_alloc_vram_eff = efficiency_analysis.sort_and_filter_records_with_metrics(\n",
-    "    metrics_df_name_enum=ea.MetricsDataFrameNameEnum.USERS,\n",
-    "    sorting_key=\"expected_value_alloc_vram_efficiency\",\n",
-    "    ascending=True,  # we want to find users with low efficiency\n",
-    "    filter_criteria={\n",
-    "        \"expected_value_alloc_vram_efficiency\": {\"max\": 0.3, \"inclusive\": True},\n",
-    "        \"job_count\": {\"min\": 5, \"inclusive\": True},  # Minimum number of jobs to consider a user\n",
-    "    },\n",
-    ")\n",
-    "print(\"\\nTop inefficient users by allocated vram efficiency:\")\n",
-    "display(inefficient_users_alloc_vram_eff.head(20))\n",
-    "\n",
-    "# Plot top inefficient users by allocated vram efficiency, with allocated vram efficiency as labels\n",
-    "users_with_metrics_visualizer = UsersWithMetricsVisualizer(inefficient_users_alloc_vram_eff.head(20))\n",
-    "users_with_metrics_visualizer.visualize(\n",
-    "    column=\"expected_value_alloc_vram_efficiency\",\n",
-    "    bar_label_columns=[\"expected_value_alloc_vram_efficiency\", \"user_job_hours\"],\n",
-    "    figsize=(8, 10),\n",
-    ")"
-   ]
-  },
-  {
-   "cell_type": "code",
-   "execution_count": null,
-   "id": "21",
-   "metadata": {},
-   "outputs": [],
-   "source": [
-    "inefficient_users = efficiency_analysis.sort_and_filter_records_with_metrics(\n",
-    "    metrics_df_name_enum=ea.MetricsDataFrameNameEnum.USERS,\n",
-    "    sorting_key=\"expected_value_alloc_vram_efficiency\",\n",
-    "    ascending=True,  # we want to find users with low efficiency\n",
-    "    filter_criteria={\n",
-    "        \"expected_value_alloc_vram_efficiency\": {\"max\": 0.3, \"inclusive\": True},\n",
-    "        \"job_count\": {\"min\": 5, \"inclusive\": True},  # Minimum number of jobs to consider a user\n",
-    "    },\n",
-    ")\n",
-    "\n",
-    "# Display top inefficient users by job count\n",
-    "print(\"\\nTop inefficient users by allocated vram efficiency:\")\n",
-    "display(inefficient_users.head(10))\n",
-    "\n",
-    "\n",
-    "# Plot top inefficient users by GPU hours, with efficiency as labels\n",
-    "top_users = inefficient_users.head(10)\n",
-    "\n",
-    "plt.figure(figsize=(8, 5))\n",
-    "barplot = sns.barplot(y=top_users[\"User\"], x=top_users[\"user_job_hours\"], orient=\"h\")\n",
-    "plt.xlabel(\"Job Hours\")\n",
-    "plt.ylabel(\"User\")\n",
-    "plt.title(\"Top 10 Inefficient Users by Allocated VRAM Efficiency Contribution\")\n",
-    "\n",
-    "# Annotate bars with expected_value_alloc_vram_efficiency, keeping text fully inside the plot's right spine\n",
-    "ax = barplot\n",
-    "xmax = top_users[\"user_job_hours\"].max()\n",
-    "# Add headroom for annotation space (20% extra)\n",
-    "xlim = xmax * 1.20 if xmax > 0 else 1\n",
-    "ax.set_xlim(0, xlim)\n",
-    "\n",
-    "# Calculate annotation x-position: place at 98% of xlim or just left of the right spine, whichever is smaller\n",
-    "for i, (job_hours, efficiency) in enumerate(\n",
-    "    zip(\n",
-    "        top_users[\"user_job_hours\"],\n",
-    "        top_users[\"expected_value_alloc_vram_efficiency\"],\n",
-    "        strict=True,\n",
-    "    )\n",
-    "):\n",
-    "    # Place annotation at min(job_hours + 2% of xlim, 98% of xlim)\n",
-    "    xpos = min(job_hours + xlim * 0.02, xlim * 0.98)\n",
-    "    # If bar is very close to right spine, nudge annotation left to avoid overlap\n",
-    "    if xpos > xlim * 0.96:\n",
-    "        xpos = xlim * 0.96\n",
-    "    ax.text(xpos, i, f\"Eff: {efficiency:.2f}\", va=\"center\", ha=\"left\", fontsize=10, color=\"black\", clip_on=True)\n",
-    "\n",
-    "plt.tight_layout()\n",
-    "plt.show()"
-   ]
-  },
-  {
-   "cell_type": "markdown",
-   "id": "22",
-   "metadata": {},
-   "source": [
-    "#### <a id='toc1_2_2_2_'></a>[Find Inefficient Users based on `vram_hours`](#toc0_)"
-   ]
-  },
-  {
-   "cell_type": "code",
-   "execution_count": null,
-   "id": "23",
-   "metadata": {},
-   "outputs": [],
-   "source": [
-    "inefficient_users_vram_hours = efficiency_analysis.find_inefficient_users_by_vram_hours(\n",
-    "    vram_hours_filter={\"min\": 200, \"inclusive\": True},  # VRAM-hours threshold for identifying inefficient users\n",
-    "    min_jobs=5,  # Minimum number of jobs to consider a user\n",
-    ")\n",
-    "# Display top inefficient users by VRAM-hours\n",
-    "print(\"\\nTop inefficient users by VRAM-hours:\")\n",
-    "display(inefficient_users_vram_hours.head(20))\n",
-    "\n",
-    "\n",
-    "# Plot top inefficient users by VRAM-hours, with VRAM-hours as labels\n",
-    "users_with_metrics_visualizer = UsersWithMetricsVisualizer(inefficient_users_vram_hours.head(20))\n",
-    "users_with_metrics_visualizer.visualize(\n",
-    "    column=\"vram_hours\", bar_label_columns=[\"vram_hours\", \"user_job_hours\"], figsize=(8, 10)\n",
-    ")"
-   ]
-  },
-  {
-   "cell_type": "markdown",
-   "id": "24",
-   "metadata": {},
-   "source": [
-    "### <a id='toc1_2_3_'></a>[PI Group Efficiency Metrics](#toc0_)"
-   ]
-  },
-  {
-   "cell_type": "code",
-   "execution_count": null,
-   "id": "25",
-   "metadata": {},
-   "outputs": [],
-   "source": [
-    "pi_accounts_with_metrics"
-   ]
-  },
-  {
-   "cell_type": "markdown",
-   "id": "26",
-   "metadata": {},
-   "source": [
-    "#### <a id='toc1_2_3_1_'></a>[Find Inefficient PIs based on `vram_hours`](#toc0_)"
-   ]
-  },
-  {
-   "cell_type": "code",
-   "execution_count": null,
-   "id": "27",
-   "metadata": {},
-   "outputs": [],
-   "source": [
-    "inefficient_pis_vram_hours = efficiency_analysis.sort_and_filter_records_with_metrics(\n",
-    "    metrics_df_name_enum=ea.MetricsDataFrameNameEnum.PI_GROUPS,\n",
-    "    sorting_key=\"pi_acc_vram_hours\",\n",
-    "    ascending=False,\n",
-    "    filter_criteria={\n",
-    "        \"pi_acc_vram_hours\": {\"min\": 200, \"inclusive\": True},  # VRAM-hours threshold for identifying inefficient users\n",
-    "        \"job_count\": {\"min\": 5, \"inclusive\": True},  # Minimum number of jobs to consider a PI account\n",
-    "    },\n",
-    ")\n",
-    "# Display top inefficient users by VRAM-hours\n",
-    "print(\"\\nTop inefficient PI Groups by VRAM-hours:\")\n",
-    "display(inefficient_pis_vram_hours.head(20))\n",
-    "\n",
-    "top_pi_accounts = inefficient_pis_vram_hours.head(20)\n",
-    "\n",
-    "# Plot top inefficient users by VRAM-hours, with VRAM-hours as labels\n",
-    "plt.figure(figsize=(8, 8))\n",
-    "barplot = sns.barplot(\n",
-    "    y=top_pi_accounts[\"pi_account\"],\n",
-    "    x=top_pi_accounts[\"pi_acc_vram_hours\"],\n",
-    "    order=top_pi_accounts[\"pi_account\"].tolist(),  # Only show present values\n",
-    "    orient=\"h\",\n",
-    ")\n",
-    "plt.xlabel(\"VRAM-Hours\")\n",
-    "plt.ylabel(\"PI Account\")\n",
-    "plt.title(\"Top Inefficient PI Accounts by VRAM-Hours\")\n",
-    "# Annotate bars with gpu_hours, keeping text fully inside the plot's right spine\n",
-    "ax = barplot\n",
-    "xmax = top_pi_accounts[\"pi_acc_vram_hours\"].max()\n",
-    "# Add headroom for annotation space (20% extra)\n",
-    "xlim = xmax * 1.6 if xmax > 0 else 1\n",
-    "ax.set_xlim(0, xlim)\n",
-    "# Calculate annotation x-position: place at 98% of xlim or just left of the right spine, whichever is smaller\n",
-    "for i, (vram_hours, pi_acc_job_hours) in enumerate(\n",
-    "    zip(\n",
-    "        top_pi_accounts[\"pi_acc_vram_hours\"],\n",
-    "        top_pi_accounts[\"pi_acc_job_hours\"],\n",
-    "        strict=True,\n",
-    "    )\n",
-    "):\n",
-    "    # Place annotation at min(vram_hours + 2% of xlim, 98% of xlim)\n",
-    "    xpos = min(vram_hours + xlim * 0.02, xlim * 0.98)\n",
-    "    ax.text(\n",
-    "        xpos,\n",
-    "        i,\n",
-    "        f\"VRAM-Hours: {vram_hours:.2f}\\n Job Hours: {pi_acc_job_hours:.2f}\",\n",
-    "        va=\"center\",\n",
-    "        ha=\"left\",\n",
-    "        fontsize=10,\n",
-    "        color=\"black\",\n",
-    "        clip_on=True,\n",
-    "    )\n",
-    "plt.tight_layout()\n",
-    "plt.show()"
-   ]
-  },
-  {
-   "cell_type": "markdown",
-   "id": "28",
-   "metadata": {},
-   "source": [
-    "## <a id='toc1_3_'></a>[Example: Analyze all jobs with no VRAM constraints](#toc0_)"
-   ]
-  },
-  {
-   "cell_type": "code",
-   "execution_count": null,
-   "id": "29",
-   "metadata": {},
-   "outputs": [],
-   "source": [
-    "# Filter jobs where no VRAM constraint was set but a GPU was allocated\n",
-    "no_vram_constraint_efficiency_analysis = ea.EfficiencyAnalysis(jobs_df=preprocessed_jobs_df)\n",
-    "all_no_vram_constraint_jobs = no_vram_constraint_efficiency_analysis.filter_jobs_for_analysis(\n",
-    "    vram_constraint_filter={\"min\": 0, \"inclusive\": False},  # No VRAM constraints\n",
-    "    gpu_count_filter={\"min\": 1, \"inclusive\": True},  # At least one GPU allocated\n",
-    "    gpu_mem_usage_filter={\"min\": 0, \"inclusive\": False},  # Used more than 0 GiB of VRAM\n",
-    ")\n",
-    "\n",
-    "display(all_no_vram_constraint_jobs.head(10))\n",
-    "print(all_no_vram_constraint_jobs.shape)"
-   ]
-  },
-  {
-   "cell_type": "markdown",
-   "id": "30",
-   "metadata": {},
-   "source": [
-    "### <a id='toc1_3_1_'></a>[Job Efficiency Metrics](#toc0_)"
-   ]
-  },
-  {
-   "cell_type": "code",
-   "execution_count": null,
-   "id": "31",
-   "metadata": {},
-   "outputs": [],
-   "source": [
-    "no_vram_constraint_jobs_with_metrics = no_vram_constraint_efficiency_analysis.calculate_job_efficiency_metrics(\n",
-    "    all_no_vram_constraint_jobs\n",
-    ")\n",
-    "\n",
-    "# Set option to display all columns\n",
-    "pd.set_option(\"display.max_columns\", None)\n",
-    "# Display the DataFrame\n",
-    "display(no_vram_constraint_jobs_with_metrics.head(10))\n",
-    "# To revert to default settings (optional)\n",
-    "pd.reset_option(\"display.max_columns\")\n",
-    "print(f\"Jobs found: {len(no_vram_constraint_jobs_with_metrics)}\")"
-   ]
-  },
-  {
-   "cell_type": "markdown",
-   "id": "32",
-   "metadata": {},
-   "source": [
-    "#### <a id='toc1_3_1_1_'></a>[Problem with duplicate JobIDs](#toc0_)"
-   ]
-  },
-  {
-   "cell_type": "code",
-   "execution_count": null,
-   "id": "33",
-   "metadata": {},
-   "outputs": [],
-   "source": [
-    "# select jobs with specific job id\n",
-    "pd.set_option(\"display.max_columns\", None)\n",
-    "# Display the DataFrame\n",
-    "display(no_vram_constraint_jobs_with_metrics[no_vram_constraint_jobs_with_metrics[\"JobID\"] == 24374463])\n",
-    "pd.reset_option(\"display.max_columns\")"
-   ]
-  },
-  {
-   "cell_type": "markdown",
-   "id": "34",
-   "metadata": {},
-   "source": [
-    "#### <a id='toc1_3_1_2_'></a>[Top users with most number of jobs that have no VRAM constraints](#toc0_)"
-   ]
-  },
-  {
-   "cell_type": "code",
-   "execution_count": null,
-   "id": "35",
-   "metadata": {},
-   "outputs": [],
-   "source": [
-    "# Plot top users by number of jobs with no VRAM constraints\n",
-    "if not all_no_vram_constraint_jobs.empty:\n",
-    "    plt.figure(figsize=(10, 5))\n",
-    "    user_counts = all_no_vram_constraint_jobs[\"User\"].value_counts().head(20)\n",
-    "    sns.barplot(x=user_counts.values, y=user_counts.index, orient=\"h\")\n",
-    "    plt.xlabel(\"Number of Jobs\")\n",
-    "    plt.ylabel(\"User\")\n",
-    "    plt.title(\"Top 20 Users: Jobs with no VRAM Constraints\")\n",
-    "    plt.tight_layout()\n",
-    "    plt.show()\n",
-    "else:\n",
-    "    print(\"No jobs found without VRAM constraints.\")"
-   ]
-  },
-  {
-   "cell_type": "markdown",
-   "id": "36",
-   "metadata": {},
-   "source": [
-    "#### <a id='toc1_3_1_3_'></a>[Find inefficient jobs with no VRAM Constraints based on `alloc_vram_efficiency_score`](#toc0_)"
-   ]
-  },
-  {
-   "cell_type": "code",
-   "execution_count": null,
-   "id": "37",
-   "metadata": {},
-   "outputs": [],
-   "source": [
-    "low_alloc_vram_score_jobs = no_vram_constraint_efficiency_analysis.sort_and_filter_records_with_metrics(\n",
-    "    metrics_df_name_enum=ea.MetricsDataFrameNameEnum.JOBS,\n",
-    "    sorting_key=\"alloc_vram_efficiency_score\",\n",
-    "    ascending=True,  # Sort by alloc_vram_efficiency_score in ascending order\n",
-    "    filter_criteria={\n",
-    "        \"alloc_vram_efficiency_score\": {\"max\": -10, \"inclusive\": True},  # score threshold\n",
-    "    },\n",
-    ")\n",
-    "# Display top inefficient users by alloc_vram_efficiency_score\n",
-    "print(\"\\nTop inefficient Jobs by allocated VRAM efficiency score:\")\n",
-    "\n",
-    "display(low_alloc_vram_score_jobs.head(20))\n",
-    "\n",
-    "jobs_with_metrics_visualizer = JobsWithMetricsVisualizer(low_alloc_vram_score_jobs.head(20))\n",
-    "jobs_with_metrics_visualizer.visualize(\n",
-    "    column=\"alloc_vram_efficiency_score\",\n",
-    "    bar_label_columns=[\"alloc_vram_efficiency_score\", \"job_hours\"],\n",
-    "    figsize=(10, 12),\n",
-    ")"
-   ]
-  }
- ],
- "metadata": {},
- "nbformat": 4,
- "nbformat_minor": 5
+    "cells": [
+        {
+            "cell_type": "markdown",
+            "id": "0",
+            "metadata": {},
+            "source": [
+                "# <a id='toc1_'></a>[Efficiency Analysis](#toc0_)\n",
+                "This notebook demonstrates the use of `EfficiencyAnalysis` class in `src/analysis/efficiency_analysis.py` for analyzing the efficiency of jobs, users, and PI groups."
+            ]
+        },
+        {
+            "cell_type": "markdown",
+            "id": "1",
+            "metadata": {},
+            "source": [
+                "**Table of contents**<a id='toc0_'></a>    \n",
+                "- [Efficiency Analysis](#toc1_)    \n",
+                "  - [Setup](#toc1_1_)    \n",
+                "  - [Example: Analyze workload efficiency of GPU users who set no VRAM constraints and used 0 GB of VRAM](#toc1_2_)    \n",
+                "    - [Job Efficiency Metrics](#toc1_2_1_)    \n",
+                "      - [Find most inefficient jobs with no VRAM constraints based on `vram_hours`](#toc1_2_1_1_)    \n",
+                "    - [User Efficiency Metrics](#toc1_2_2_)    \n",
+                "      - [Find Inefficient Users based on `expected_value_alloc_vram_efficiency`](#toc1_2_2_1_)    \n",
+                "      - [Find Inefficient Users based on `vram_hours`](#toc1_2_2_2_)    \n",
+                "    - [PI Group Efficiency Metrics](#toc1_2_3_)    \n",
+                "      - [Find Inefficient PIs based on `vram_hours`](#toc1_2_3_1_)    \n",
+                "  - [Example: Analyze all jobs with no VRAM constraints](#toc1_3_)    \n",
+                "    - [Job Efficiency Metrics](#toc1_3_1_)    \n",
+                "      - [Problem with duplicate JobIDs](#toc1_3_1_1_)    \n",
+                "      - [Top users with most number of jobs that have no VRAM constraints](#toc1_3_1_2_)    \n",
+                "      - [Find inefficient jobs with no VRAM Constraints based on `alloc_vram_efficiency_score`](#toc1_3_1_3_)    \n",
+                "\n",
+                "<!-- vscode-jupyter-toc-config\n",
+                "\tnumbering=false\n",
+                "\tanchor=true\n",
+                "\tflat=false\n",
+                "\tminLevel=1\n",
+                "\tmaxLevel=6\n",
+                "\t/vscode-jupyter-toc-config -->\n",
+                "<!-- THIS CELL WILL BE REPLACED ON TOC UPDATE. DO NOT WRITE YOUR TEXT IN THIS CELL -->"
+            ]
+        },
+        {
+            "cell_type": "markdown",
+            "id": "2",
+            "metadata": {},
+            "source": [
+                "## <a id='toc1_1_'></a>[Setup](#toc0_)"
+            ]
+        },
+        {
+            "cell_type": "code",
+            "execution_count": null,
+            "id": "3",
+            "metadata": {},
+            "outputs": [],
+            "source": [
+                "# Import required modules\n",
+                "import sys\n",
+                "from pathlib import Path\n",
+                "import pandas as pd\n",
+                "import matplotlib.pyplot as plt\n",
+                "import seaborn as sns"
+            ]
+        },
+        {
+            "cell_type": "markdown",
+            "id": "4",
+            "metadata": {},
+            "source": [
+                "Jupyter server should be run at the notebook directory, so the output of the following cell would be the project root:"
+            ]
+        },
+        {
+            "cell_type": "code",
+            "execution_count": null,
+            "id": "5",
+            "metadata": {},
+            "outputs": [],
+            "source": [
+                "project_root = str(Path.cwd().resolve().parent)\n",
+                "print(f\"Project root: {project_root}\")"
+            ]
+        },
+        {
+            "cell_type": "code",
+            "execution_count": null,
+            "id": "6",
+            "metadata": {},
+            "outputs": [],
+            "source": [
+                "# Add project root to sys.path for module imports\n",
+                "if project_root not in sys.path:\n",
+                "    sys.path.insert(0, project_root)\n",
+                "\n",
+                "from src.analysis import efficiency_analysis as ea\n",
+                "from src.visualization import JobsWithMetricsVisualizer, UsersWithMetricsVisualizer\n",
+                "from src.utilities import load_and_preprocess_jobs\n",
+                "# Automatically reload modules before executing code\n",
+                "# This is useful for development to see changes without restarting the kernel.\n",
+                "%load_ext autoreload\n",
+                "# Reload all modules imported with %aimport every time before executing the Python code typed.\n",
+                "%autoreload 2"
+            ]
+        },
+        {
+            "cell_type": "code",
+            "execution_count": null,
+            "id": "7",
+            "metadata": {},
+            "outputs": [],
+            "source": [
+                "# Load the jobs DataFrame from DuckDB\n",
+                "preprocessed_jobs_df = ea.load_preprocessed_jobs_dataframe_from_duckdb(\n",
+                "    db_path=\"../data/slurm_data.db\",\n",
+                "    table_name=\"Jobs\",\n",
+                ")\n",
+                "display(preprocessed_jobs_df.head(10))\n",
+                "print(preprocessed_jobs_df.shape)"
+            ]
+        },
+        {
+            "cell_type": "markdown",
+            "id": "8",
+            "metadata": {},
+            "source": [
+                "## <a id='toc1_2_'></a>[Example: Analyze workload efficiency of GPU users who set no VRAM constraints and used 0 GB of VRAM](#toc0_)\n"
+            ]
+        },
+        {
+            "cell_type": "code",
+            "execution_count": null,
+            "id": "9",
+            "metadata": {},
+            "outputs": [],
+            "source": [
+                "efficiency_analysis = ea.EfficiencyAnalysis(jobs_df=preprocessed_jobs_df)"
+            ]
+        },
+        {
+            "cell_type": "code",
+            "execution_count": null,
+            "id": "10",
+            "metadata": {},
+            "outputs": [],
+            "source": [
+                "filtered_jobs = efficiency_analysis.filter_jobs_for_analysis(\n",
+                "    vram_constraint_filter=pd.NA,  # No VRAM constraints\n",
+                "    gpu_mem_usage_filter=0,  # Used 0 GB of VRAM\n",
+                ")\n",
+                "filtered_jobs"
+            ]
+        },
+        {
+            "cell_type": "markdown",
+            "id": "11",
+            "metadata": {},
+            "source": [
+                "Generate all metrics:"
+            ]
+        },
+        {
+            "cell_type": "code",
+            "execution_count": null,
+            "id": "12",
+            "metadata": {},
+            "outputs": [],
+            "source": [
+                "metrics_dict = efficiency_analysis.calculate_all_efficiency_metrics(filtered_jobs)\n",
+                "\n",
+                "jobs_with_metrics = metrics_dict[\"jobs_with_efficiency_metrics\"]\n",
+                "users_with_metrics = metrics_dict[\"users_with_efficiency_metrics\"]\n",
+                "pi_accounts_with_metrics = metrics_dict[\"pi_accounts_with_efficiency_metrics\"]"
+            ]
+        },
+        {
+            "cell_type": "markdown",
+            "id": "13",
+            "metadata": {},
+            "source": [
+                "### <a id='toc1_2_1_'></a>[Job Efficiency Metrics](#toc0_)"
+            ]
+        },
+        {
+            "cell_type": "code",
+            "execution_count": null,
+            "id": "14",
+            "metadata": {},
+            "outputs": [],
+            "source": [
+                "# Set option to display all columns\n",
+                "pd.set_option(\"display.max_columns\", None)\n",
+                "# Display the DataFrame\n",
+                "display(jobs_with_metrics.head(10))\n",
+                "# To revert to default settings (optional)\n",
+                "pd.reset_option(\"display.max_columns\")\n",
+                "\n",
+                "print(f\"Jobs found: {len(jobs_with_metrics)}\")"
+            ]
+        },
+        {
+            "cell_type": "markdown",
+            "id": "15",
+            "metadata": {},
+            "source": [
+                "#### <a id='toc1_2_1_1_'></a>[Find most inefficient jobs with no VRAM constraints based on `vram_hours`](#toc0_)"
+            ]
+        },
+        {
+            "cell_type": "code",
+            "execution_count": null,
+            "id": "16",
+            "metadata": {},
+            "outputs": [],
+            "source": [
+                "inefficient_jobs_vram_hours = efficiency_analysis.sort_and_filter_records_with_metrics(\n",
+                "    metrics_df_name_enum=ea.MetricsDataFrameNameEnum.JOBS,\n",
+                "    sorting_key=\"vram_hours\",\n",
+                "    ascending=False,  # Sort by vram_hours in descending order\n",
+                "    filter_criteria={\n",
+                "        \"vram_hours\": {\"min\": 80 * 24, \"inclusive\": True},  # VRAM-hours threshold for identifying inefficient jobs\n",
+                "    },\n",
+                ")\n",
+                "# Display top inefficient users by VRAM-hours\n",
+                "print(\"\\nTop inefficient Jobs by VRAM-hours:\")\n",
+                "display(inefficient_jobs_vram_hours.head(10))\n",
+                "\n",
+                "# Plot top inefficient jobs by VRAM-hours, with VRAM-hours as labels\n",
+                "jobs_with_metrics_visualizer = JobsWithMetricsVisualizer(inefficient_jobs_vram_hours.head(20))\n",
+                "jobs_with_metrics_visualizer.visualize(\n",
+                "    column=\"vram_hours\",\n",
+                "    bar_label_columns=[\"vram_hours\", \"job_hours\"],\n",
+                ")"
+            ]
+        },
+        {
+            "cell_type": "markdown",
+            "id": "17",
+            "metadata": {},
+            "source": [
+                "### <a id='toc1_2_2_'></a>[User Efficiency Metrics](#toc0_)"
+            ]
+        },
+        {
+            "cell_type": "code",
+            "execution_count": null,
+            "id": "18",
+            "metadata": {},
+            "outputs": [],
+            "source": [
+                "users_with_metrics"
+            ]
+        },
+        {
+            "cell_type": "markdown",
+            "id": "19",
+            "metadata": {},
+            "source": [
+                "#### <a id='toc1_2_2_1_'></a>[Find Inefficient Users based on `expected_value_alloc_vram_efficiency`](#toc0_)"
+            ]
+        },
+        {
+            "cell_type": "code",
+            "execution_count": null,
+            "id": "20",
+            "metadata": {},
+            "outputs": [],
+            "source": [
+                "inefficient_users_alloc_vram_eff = efficiency_analysis.sort_and_filter_records_with_metrics(\n",
+                "    metrics_df_name_enum=ea.MetricsDataFrameNameEnum.USERS,\n",
+                "    sorting_key=\"expected_value_alloc_vram_efficiency\",\n",
+                "    ascending=True,  # we want to find users with low efficiency\n",
+                "    filter_criteria={\n",
+                "        \"expected_value_alloc_vram_efficiency\": {\"max\": 0.3, \"inclusive\": True},\n",
+                "        \"job_count\": {\"min\": 5, \"inclusive\": True},  # Minimum number of jobs to consider a user\n",
+                "    },\n",
+                ")\n",
+                "print(\"\\nTop inefficient users by allocated vram efficiency:\")\n",
+                "display(inefficient_users_alloc_vram_eff.head(20))\n",
+                "\n",
+                "# Plot top inefficient users by allocated vram efficiency, with allocated vram efficiency as labels\n",
+                "users_with_metrics_visualizer = UsersWithMetricsVisualizer(inefficient_users_alloc_vram_eff.head(20))\n",
+                "users_with_metrics_visualizer.visualize(\n",
+                "    column=\"expected_value_alloc_vram_efficiency\",\n",
+                "    bar_label_columns=[\"expected_value_alloc_vram_efficiency\", \"user_job_hours\"],\n",
+                "    figsize=(8, 10),\n",
+                ")"
+            ]
+        },
+        {
+            "cell_type": "code",
+            "execution_count": null,
+            "id": "21",
+            "metadata": {},
+            "outputs": [],
+            "source": [
+                "inefficient_users = efficiency_analysis.sort_and_filter_records_with_metrics(\n",
+                "    metrics_df_name_enum=ea.MetricsDataFrameNameEnum.USERS,\n",
+                "    sorting_key=\"expected_value_alloc_vram_efficiency\",\n",
+                "    ascending=True,  # we want to find users with low efficiency\n",
+                "    filter_criteria={\n",
+                "        \"expected_value_alloc_vram_efficiency\": {\"max\": 0.3, \"inclusive\": True},\n",
+                "        \"job_count\": {\"min\": 5, \"inclusive\": True},  # Minimum number of jobs to consider a user\n",
+                "    },\n",
+                ")\n",
+                "\n",
+                "# Display top inefficient users by job count\n",
+                "print(\"\\nTop inefficient users by allocated vram efficiency:\")\n",
+                "display(inefficient_users.head(10))\n",
+                "\n",
+                "\n",
+                "# Plot top inefficient users by GPU hours, with efficiency as labels\n",
+                "top_users = inefficient_users.head(10)\n",
+                "\n",
+                "plt.figure(figsize=(8, 5))\n",
+                "barplot = sns.barplot(y=top_users[\"User\"], x=top_users[\"user_job_hours\"], orient=\"h\")\n",
+                "plt.xlabel(\"Job Hours\")\n",
+                "plt.ylabel(\"User\")\n",
+                "plt.title(\"Top 10 Inefficient Users by Allocated VRAM Efficiency Contribution\")\n",
+                "\n",
+                "# Annotate bars with expected_value_alloc_vram_efficiency, keeping text fully inside the plot's right spine\n",
+                "ax = barplot\n",
+                "xmax = top_users[\"user_job_hours\"].max()\n",
+                "# Add headroom for annotation space (20% extra)\n",
+                "xlim = xmax * 1.20 if xmax > 0 else 1\n",
+                "ax.set_xlim(0, xlim)\n",
+                "\n",
+                "# Calculate annotation x-position: place at 98% of xlim or just left of the right spine, whichever is smaller\n",
+                "for i, (job_hours, efficiency) in enumerate(\n",
+                "    zip(\n",
+                "        top_users[\"user_job_hours\"],\n",
+                "        top_users[\"expected_value_alloc_vram_efficiency\"],\n",
+                "        strict=True,\n",
+                "    )\n",
+                "):\n",
+                "    # Place annotation at min(job_hours + 2% of xlim, 98% of xlim)\n",
+                "    xpos = min(job_hours + xlim * 0.02, xlim * 0.98)\n",
+                "    # If bar is very close to right spine, nudge annotation left to avoid overlap\n",
+                "    if xpos > xlim * 0.96:\n",
+                "        xpos = xlim * 0.96\n",
+                "    ax.text(xpos, i, f\"Eff: {efficiency:.2f}\", va=\"center\", ha=\"left\", fontsize=10, color=\"black\", clip_on=True)\n",
+                "\n",
+                "plt.tight_layout()\n",
+                "plt.show()"
+            ]
+        },
+        {
+            "cell_type": "markdown",
+            "id": "22",
+            "metadata": {},
+            "source": [
+                "#### <a id='toc1_2_2_2_'></a>[Find Inefficient Users based on `vram_hours`](#toc0_)"
+            ]
+        },
+        {
+            "cell_type": "code",
+            "execution_count": null,
+            "id": "23",
+            "metadata": {},
+            "outputs": [],
+            "source": [
+                "inefficient_users_vram_hours = efficiency_analysis.find_inefficient_users_by_vram_hours(\n",
+                "    vram_hours_filter={\"min\": 200, \"inclusive\": True},  # VRAM-hours threshold for identifying inefficient users\n",
+                "    min_jobs=5,  # Minimum number of jobs to consider a user\n",
+                ")\n",
+                "# Display top inefficient users by VRAM-hours\n",
+                "print(\"\\nTop inefficient users by VRAM-hours:\")\n",
+                "display(inefficient_users_vram_hours.head(20))\n",
+                "\n",
+                "\n",
+                "# Plot top inefficient users by VRAM-hours, with VRAM-hours as labels\n",
+                "users_with_metrics_visualizer = UsersWithMetricsVisualizer(inefficient_users_vram_hours.head(20))\n",
+                "users_with_metrics_visualizer.visualize(\n",
+                "    column=\"vram_hours\", bar_label_columns=[\"vram_hours\", \"user_job_hours\"], figsize=(8, 10)\n",
+                ")"
+            ]
+        },
+        {
+            "cell_type": "markdown",
+            "id": "24",
+            "metadata": {},
+            "source": [
+                "### <a id='toc1_2_3_'></a>[PI Group Efficiency Metrics](#toc0_)"
+            ]
+        },
+        {
+            "cell_type": "code",
+            "execution_count": null,
+            "id": "25",
+            "metadata": {},
+            "outputs": [],
+            "source": [
+                "pi_accounts_with_metrics"
+            ]
+        },
+        {
+            "cell_type": "markdown",
+            "id": "26",
+            "metadata": {},
+            "source": [
+                "#### <a id='toc1_2_3_1_'></a>[Find Inefficient PIs based on `vram_hours`](#toc0_)"
+            ]
+        },
+        {
+            "cell_type": "code",
+            "execution_count": null,
+            "id": "27",
+            "metadata": {},
+            "outputs": [],
+            "source": [
+                "inefficient_pis_vram_hours = efficiency_analysis.sort_and_filter_records_with_metrics(\n",
+                "    metrics_df_name_enum=ea.MetricsDataFrameNameEnum.PI_GROUPS,\n",
+                "    sorting_key=\"pi_acc_vram_hours\",\n",
+                "    ascending=False,\n",
+                "    filter_criteria={\n",
+                "        \"pi_acc_vram_hours\": {\"min\": 200, \"inclusive\": True},  # VRAM-hours threshold for identifying inefficient users\n",
+                "        \"job_count\": {\"min\": 5, \"inclusive\": True},  # Minimum number of jobs to consider a PI account\n",
+                "    },\n",
+                ")\n",
+                "# Display top inefficient users by VRAM-hours\n",
+                "print(\"\\nTop inefficient PI Groups by VRAM-hours:\")\n",
+                "display(inefficient_pis_vram_hours.head(20))\n",
+                "\n",
+                "top_pi_accounts = inefficient_pis_vram_hours.head(20)\n",
+                "\n",
+                "# Plot top inefficient users by VRAM-hours, with VRAM-hours as labels\n",
+                "plt.figure(figsize=(8, 8))\n",
+                "barplot = sns.barplot(\n",
+                "    y=top_pi_accounts[\"pi_account\"],\n",
+                "    x=top_pi_accounts[\"pi_acc_vram_hours\"],\n",
+                "    order=top_pi_accounts[\"pi_account\"].tolist(),  # Only show present values\n",
+                "    orient=\"h\",\n",
+                ")\n",
+                "plt.xlabel(\"VRAM-Hours\")\n",
+                "plt.ylabel(\"PI Account\")\n",
+                "plt.title(\"Top Inefficient PI Accounts by VRAM-Hours\")\n",
+                "# Annotate bars with gpu_hours, keeping text fully inside the plot's right spine\n",
+                "ax = barplot\n",
+                "xmax = top_pi_accounts[\"pi_acc_vram_hours\"].max()\n",
+                "# Add headroom for annotation space (20% extra)\n",
+                "xlim = xmax * 1.6 if xmax > 0 else 1\n",
+                "ax.set_xlim(0, xlim)\n",
+                "# Calculate annotation x-position: place at 98% of xlim or just left of the right spine, whichever is smaller\n",
+                "for i, (vram_hours, pi_acc_job_hours) in enumerate(\n",
+                "    zip(\n",
+                "        top_pi_accounts[\"pi_acc_vram_hours\"],\n",
+                "        top_pi_accounts[\"pi_acc_job_hours\"],\n",
+                "        strict=True,\n",
+                "    )\n",
+                "):\n",
+                "    # Place annotation at min(vram_hours + 2% of xlim, 98% of xlim)\n",
+                "    xpos = min(vram_hours + xlim * 0.02, xlim * 0.98)\n",
+                "    ax.text(\n",
+                "        xpos,\n",
+                "        i,\n",
+                "        f\"VRAM-Hours: {vram_hours:.2f}\\n Job Hours: {pi_acc_job_hours:.2f}\",\n",
+                "        va=\"center\",\n",
+                "        ha=\"left\",\n",
+                "        fontsize=10,\n",
+                "        color=\"black\",\n",
+                "        clip_on=True,\n",
+                "    )\n",
+                "plt.tight_layout()\n",
+                "plt.show()"
+            ]
+        },
+        {
+            "cell_type": "markdown",
+            "id": "28",
+            "metadata": {},
+            "source": [
+                "## <a id='toc1_3_'></a>[Example: Analyze all jobs with no VRAM constraints](#toc0_)"
+            ]
+        },
+        {
+            "cell_type": "code",
+            "execution_count": null,
+            "id": "29",
+            "metadata": {},
+            "outputs": [],
+            "source": [
+                "# Filter jobs where no VRAM constraint was set but a GPU was allocated\n",
+                "no_vram_constraint_efficiency_analysis = ea.EfficiencyAnalysis(jobs_df=preprocessed_jobs_df)\n",
+                "all_no_vram_constraint_jobs = no_vram_constraint_efficiency_analysis.filter_jobs_for_analysis(\n",
+                "    vram_constraint_filter={\"min\": 0, \"inclusive\": False},  # No VRAM constraints\n",
+                "    gpu_count_filter={\"min\": 1, \"inclusive\": True},  # At least one GPU allocated\n",
+                "    gpu_mem_usage_filter={\"min\": 0, \"inclusive\": False},  # Used more than 0 GiB of VRAM\n",
+                ")\n",
+                "\n",
+                "display(all_no_vram_constraint_jobs.head(10))\n",
+                "print(all_no_vram_constraint_jobs.shape)"
+            ]
+        },
+        {
+            "cell_type": "markdown",
+            "id": "30",
+            "metadata": {},
+            "source": [
+                "### <a id='toc1_3_1_'></a>[Job Efficiency Metrics](#toc0_)"
+            ]
+        },
+        {
+            "cell_type": "code",
+            "execution_count": null,
+            "id": "31",
+            "metadata": {},
+            "outputs": [],
+            "source": [
+                "no_vram_constraint_jobs_with_metrics = no_vram_constraint_efficiency_analysis.calculate_job_efficiency_metrics(\n",
+                "    all_no_vram_constraint_jobs\n",
+                ")\n",
+                "\n",
+                "# Set option to display all columns\n",
+                "pd.set_option(\"display.max_columns\", None)\n",
+                "# Display the DataFrame\n",
+                "display(no_vram_constraint_jobs_with_metrics.head(10))\n",
+                "# To revert to default settings (optional)\n",
+                "pd.reset_option(\"display.max_columns\")\n",
+                "print(f\"Jobs found: {len(no_vram_constraint_jobs_with_metrics)}\")"
+            ]
+        },
+        {
+            "cell_type": "markdown",
+            "id": "32",
+            "metadata": {},
+            "source": [
+                "#### <a id='toc1_3_1_1_'></a>[Problem with duplicate JobIDs](#toc0_)"
+            ]
+        },
+        {
+            "cell_type": "code",
+            "execution_count": null,
+            "id": "33",
+            "metadata": {},
+            "outputs": [],
+            "source": [
+                "# select jobs with specific job id\n",
+                "pd.set_option(\"display.max_columns\", None)\n",
+                "# Display the DataFrame\n",
+                "display(no_vram_constraint_jobs_with_metrics[no_vram_constraint_jobs_with_metrics[\"JobID\"] == 24374463])\n",
+                "pd.reset_option(\"display.max_columns\")"
+            ]
+        },
+        {
+            "cell_type": "markdown",
+            "id": "34",
+            "metadata": {},
+            "source": [
+                "#### <a id='toc1_3_1_2_'></a>[Top users with most number of jobs that have no VRAM constraints](#toc0_)"
+            ]
+        },
+        {
+            "cell_type": "code",
+            "execution_count": null,
+            "id": "35",
+            "metadata": {},
+            "outputs": [],
+            "source": [
+                "# Plot top users by number of jobs with no VRAM constraints\n",
+                "if not all_no_vram_constraint_jobs.empty:\n",
+                "    plt.figure(figsize=(10, 5))\n",
+                "    user_counts = all_no_vram_constraint_jobs[\"User\"].value_counts().head(20)\n",
+                "    sns.barplot(x=user_counts.values, y=user_counts.index, orient=\"h\")\n",
+                "    plt.xlabel(\"Number of Jobs\")\n",
+                "    plt.ylabel(\"User\")\n",
+                "    plt.title(\"Top 20 Users: Jobs with no VRAM Constraints\")\n",
+                "    plt.tight_layout()\n",
+                "    plt.show()\n",
+                "else:\n",
+                "    print(\"No jobs found without VRAM constraints.\")"
+            ]
+        },
+        {
+            "cell_type": "markdown",
+            "id": "36",
+            "metadata": {},
+            "source": [
+                "#### <a id='toc1_3_1_3_'></a>[Find inefficient jobs with no VRAM Constraints based on `alloc_vram_efficiency_score`](#toc0_)"
+            ]
+        },
+        {
+            "cell_type": "code",
+            "execution_count": null,
+            "id": "37",
+            "metadata": {},
+            "outputs": [],
+            "source": [
+                "low_alloc_vram_score_jobs = no_vram_constraint_efficiency_analysis.sort_and_filter_records_with_metrics(\n",
+                "    metrics_df_name_enum=ea.MetricsDataFrameNameEnum.JOBS,\n",
+                "    sorting_key=\"alloc_vram_efficiency_score\",\n",
+                "    ascending=True,  # Sort by alloc_vram_efficiency_score in ascending order\n",
+                "    filter_criteria={\n",
+                "        \"alloc_vram_efficiency_score\": {\"max\": -10, \"inclusive\": True},  # score threshold\n",
+                "    },\n",
+                ")\n",
+                "# Display top inefficient users by alloc_vram_efficiency_score\n",
+                "print(\"\\nTop inefficient Jobs by allocated VRAM efficiency score:\")\n",
+                "\n",
+                "display(low_alloc_vram_score_jobs.head(20))\n",
+                "\n",
+                "jobs_with_metrics_visualizer = JobsWithMetricsVisualizer(low_alloc_vram_score_jobs.head(20))\n",
+                "jobs_with_metrics_visualizer.visualize(\n",
+                "    column=\"alloc_vram_efficiency_score\",\n",
+                "    bar_label_columns=[\"alloc_vram_efficiency_score\", \"job_hours\"],\n",
+                "    figsize=(10, 12),\n",
+                ")"
+            ]
+        }
+    ],
+    "metadata": {},
+    "nbformat": 4,
+    "nbformat_minor": 5
 }