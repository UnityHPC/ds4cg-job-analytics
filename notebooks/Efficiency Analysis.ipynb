{
 "cells": [
  {
   "cell_type": "markdown",
<<<<<<< HEAD
   "id": "44567f12",
=======
   "id": "0",
>>>>>>> 56f96703
   "metadata": {},
   "source": [
    "# <a id='toc1_'></a>[Efficiency Analysis](#toc0_)\n",
    "This notebook demonstrates the use of `EfficiencyAnalysis` class in `src/analysis/vram_usage.py` for analyzing the efficiency of jobs, users, and PI groups."
   ]
  },
  {
   "cell_type": "markdown",
<<<<<<< HEAD
   "id": "b444283d",
=======
   "id": "1",
>>>>>>> 56f96703
   "metadata": {},
   "source": [
    "**Table of contents**<a id='toc0_'></a>    \n",
    "- [Efficiency Analysis](#toc1_)    \n",
    "  - [Setup](#toc1_1_)    \n",
    "  - [Example: Analyze workload efficiency of GPU users who set no VRAM constraints and used 0 GB of VRAM](#toc1_2_)    \n",
    "    - [Job Efficiency Metrics](#toc1_2_1_)    \n",
    "      - [Find most inefficient jobs with no VRAM constraints based on `vram_hours`](#toc1_2_1_1_)    \n",
    "    - [User Efficiency Metrics](#toc1_2_2_)    \n",
    "      - [Find Inefficient Users based on `alloc_vram_efficiency`](#toc1_2_2_1_)    \n",
    "      - [Find Inefficient Users based on `vram_hours`](#toc1_2_2_2_)    \n",
    "    - [PI Group Efficiency Metrics](#toc1_2_3_)    \n",
    "      - [Find Inefficient PIs based on `vram_hours`](#toc1_2_3_1_)    \n",
    "  - [Example: Analyze all jobs with no VRAM constraints](#toc1_3_)    \n",
    "    - [Job Efficiency Metrics](#toc1_3_1_)    \n",
    "    - [Problem with duplicate JobIDs](#toc1_3_2_)    \n",
    "      - [Top users with most number of jobs that have no VRAM constraints](#toc1_3_2_1_)    \n",
    "      - [Find inefficient jobs with no VRAM Constraints based on `alloc_vram_efficiency_score`](#toc1_3_2_2_)    \n",
    "\n",
    "<!-- vscode-jupyter-toc-config\n",
    "\tnumbering=false\n",
    "\tanchor=true\n",
    "\tflat=false\n",
    "\tminLevel=1\n",
    "\tmaxLevel=6\n",
    "\t/vscode-jupyter-toc-config -->\n",
    "<!-- THIS CELL WILL BE REPLACED ON TOC UPDATE. DO NOT WRITE YOUR TEXT IN THIS CELL -->"
   ]
  },
  {
   "cell_type": "markdown",
<<<<<<< HEAD
   "id": "6474f2fc",
=======
   "id": "2",
>>>>>>> 56f96703
   "metadata": {},
   "source": [
    "## <a id='toc1_1_'></a>[Setup](#toc0_)"
   ]
  },
  {
   "cell_type": "code",
   "execution_count": null,
   "id": "3",
   "metadata": {},
   "outputs": [],
   "source": [
    "# Import required modules\n",
    "import sys\n",
    "from pathlib import Path\n",
    "import pandas as pd\n",
    "import matplotlib.pyplot as plt\n",
    "import seaborn as sns\n",
    "import numpy as np"
   ]
  },
  {
   "cell_type": "markdown",
   "id": "4",
   "metadata": {},
   "source": [
    "Jupyter server should be run at the notebook directory, so the output of the following cell would be the project root:"
   ]
  },
  {
   "cell_type": "code",
   "execution_count": null,
   "id": "5",
   "metadata": {},
   "outputs": [],
   "source": [
    "project_root = str(Path.cwd().resolve().parent)\n",
    "print(f\"Project root: {project_root}\")"
   ]
  },
  {
   "cell_type": "code",
   "execution_count": null,
   "id": "6",
   "metadata": {},
   "outputs": [],
   "source": [
    "# Add project root to sys.path for module imports\n",
    "if project_root not in sys.path:\n",
    "    sys.path.insert(0, project_root)\n",
    "\n",
    "from src.analysis import vram_usage\n",
    "\n",
    "# Automatically reload modules before executing code\n",
    "# This is useful for development to see changes without restarting the kernel.\n",
    "%load_ext autoreload\n",
    "# Reload all modules imported with %aimport every time before executing the Python code typed.\n",
    "%autoreload 1\n",
    "%aimport src.analysis.vram_usage, src.preprocess.preprocess, src.config.enum_constants"
   ]
  },
  {
   "cell_type": "code",
   "execution_count": null,
   "id": "7",
   "metadata": {},
   "outputs": [],
   "source": [
    "# Load the jobs DataFrame from DuckDB\n",
<<<<<<< HEAD
    "preprocessed_jobs_df = vram_usage.load_preprocessed_jobs_dataframe_from_duckdb(\n",
    "    db_path='../data/slurm_data.db',\n",
    "    table_name='Jobs',\n",
    "    )\n",
    "display(preprocessed_jobs_df.head(10))\n",
    "print(preprocessed_jobs_df.shape)"
=======
    "\n",
    "efficiency_analysis = vram_usage.EfficiencyAnalysis(\n",
    "    db_path=\"../data/slurm_data.db\",\n",
    ")\n",
    "\n",
    "display(efficiency_analysis.jobs_df.head(10))\n",
    "print(efficiency_analysis.jobs_df.shape)"
>>>>>>> 56f96703
   ]
  },
  {
   "cell_type": "markdown",
<<<<<<< HEAD
   "id": "9dd74f2d",
=======
   "id": "8",
>>>>>>> 56f96703
   "metadata": {},
   "source": [
    "## <a id='toc1_2_'></a>[Example: Analyze workload efficiency of GPU users who set no VRAM constraints and used 0 GB of VRAM](#toc0_)\n"
   ]
  },
  {
   "cell_type": "code",
   "execution_count": null,
<<<<<<< HEAD
   "id": "c035fb0a",
   "metadata": {},
   "outputs": [],
   "source": [
    "efficiency_analysis = vram_usage.EfficiencyAnalysis(\n",
    "\tjobs_df=preprocessed_jobs_df\n",
    ")"
   ]
  },
  {
   "cell_type": "code",
   "execution_count": null,
   "id": "fe897f47",
=======
   "id": "9",
>>>>>>> 56f96703
   "metadata": {},
   "outputs": [],
   "source": [
    "filtered_jobs = efficiency_analysis.filter_jobs_for_analysis(\n",
    "    vram_constraint_filter=pd.NA,  # No VRAM constraints\n",
    "    gpu_mem_usage_filter=0,  # Used 0 GB of VRAM\n",
    ")\n",
    "filtered_jobs"
   ]
  },
  {
   "cell_type": "markdown",
   "id": "0f8a8e3a",
   "metadata": {},
   "source": [
    "Generate all metrics:"
   ]
  },
  {
   "cell_type": "code",
   "execution_count": null,
   "id": "9161500e",
   "metadata": {},
   "outputs": [],
   "source": [
    "metrics_dict = efficiency_analysis.calculate_all_efficiency_metrics(filtered_jobs)\n",
    "\n",
    "\n",
<<<<<<< HEAD
    "jobs_with_metrics = metrics_dict['jobs_with_efficiency_metrics']\n",
    "users_with_metrics = metrics_dict['users_with_efficiency_metrics']\n",
    "pi_accounts_with_metrics = metrics_dict['pi_accounts_with_efficiency_metrics']"
   ]
  },
  {
   "cell_type": "markdown",
   "id": "abb8f8c0",
   "metadata": {},
   "source": [
    "### <a id='toc1_2_1_'></a>[Job Efficiency Metrics](#toc0_)"
   ]
  },
  {
   "cell_type": "code",
   "execution_count": null,
   "id": "4cebc9b5",
   "metadata": {},
   "outputs": [],
   "source": [
=======
    "jobs_with_metrics = metrics_dict[\"jobs_with_efficiency_metrics\"]\n",
    "users_with_metrics = metrics_dict[\"users_with_efficiency_metrics\"]\n",
    "pi_accounts_with_metrics = metrics_dict[\"pi_accounts_with_efficiency_metrics\"]\n",
    "\n",
>>>>>>> 56f96703
    "# Set option to display all columns\n",
    "pd.set_option(\"display.max_columns\", None)\n",
    "# Display the DataFrame\n",
    "display(jobs_with_metrics.head(10))\n",
    "# To revert to default settings (optional)\n",
    "pd.reset_option(\"display.max_columns\")\n",
    "print(f\"Jobs found: {len(jobs_with_metrics)}\")"
   ]
  },
  {
   "cell_type": "markdown",
<<<<<<< HEAD
   "id": "b2959518",
   "metadata": {},
   "source": [
    "#### <a id='toc1_2_1_1_'></a>[Find most inefficient jobs with no VRAM constraints based on `vram_hours`](#toc0_)"
   ]
  },
  {
   "cell_type": "code",
   "execution_count": null,
   "id": "ccc1443b",
   "metadata": {},
   "outputs": [],
   "source": [
    "inefficient_jobs_vram_hours = efficiency_analysis.sort_and_filter_records_with_metrics(\n",
    "    efficiency_metric_var=\"jobs_with_efficiency_metrics\",\n",
    "    sorting_key=\"vram_hours\",\n",
    "    ascending=False,  # Sort by vram_hours in descending order\n",
    "    filter_criteria={\n",
    "        \"vram_hours\": {\"min\": 80*24, \"inclusive\": True},  # VRAM-hours threshold for identifying inefficient jobs\n",
    "    }\n",
    ")\n",
    "# Display top inefficient users by VRAM-hours\n",
    "print(\"\\nTop inefficient Jobs by VRAM-hours:\")\n",
    "display(inefficient_jobs_vram_hours.head(10))\n",
    "\n",
    "top_jobs = inefficient_jobs_vram_hours.head(20)\n",
    "\n",
    "# Plot top inefficient jobs by VRAM-hours, with VRAM-hours as labels\n",
    "plt.figure(figsize=(10, 8))\n",
    "\n",
    "# Create y-tick labels with JobID and User\n",
    "yticklabels = [f\"{jid}\\n{user}\" for jid, user in zip(top_jobs[\"JobID\"], top_jobs[\"User\"], strict=True)]\n",
    "\n",
    "barplot = sns.barplot(\n",
    "    y=yticklabels,\n",
    "    x=top_jobs[\"vram_hours\"],\n",
    "    orient=\"h\"\n",
    ")\n",
    "plt.xlabel(\"VRAM-Hours\")\n",
    "plt.ylabel(\"Job ID / User\")\n",
    "plt.title(\"Top Inefficient Jobs by VRAM-Hours\")\n",
    "\n",
    "ax = barplot\n",
    "xmax = top_jobs[\"vram_hours\"].max()\n",
    "xlim = xmax * 1.6 if xmax > 0 else 1\n",
    "ax.set_xlim(0, xlim)\n",
    "\n",
    "for i, (vram_hours, job_hours) in enumerate(\n",
    "    zip(top_jobs[\"vram_hours\"], top_jobs[\"job_hours\"], strict=True)\n",
    "):\n",
    "    xpos = min(vram_hours + xlim * 0.02, xlim * 0.98)\n",
    "    ax.text(\n",
    "        xpos,\n",
    "        i,\n",
    "        f\"VRAM-Hours: {vram_hours:.2f}\\nJob Hours: {job_hours:.2f}\",\n",
    "        va=\"center\",\n",
    "        ha=\"left\",\n",
    "        fontsize=10,\n",
    "        color=\"black\",\n",
    "        clip_on=True\n",
    "    )\n",
    "\n",
    "plt.tight_layout()\n",
    "plt.show()\n"
   ]
  },
  {
   "cell_type": "markdown",
   "id": "b0238b29",
=======
   "id": "10",
>>>>>>> 56f96703
   "metadata": {},
   "source": [
    "### <a id='toc1_2_2_'></a>[User Efficiency Metrics](#toc0_)"
   ]
  },
  {
   "cell_type": "code",
   "execution_count": null,
   "id": "11",
   "metadata": {},
   "outputs": [],
   "source": [
    "users_with_metrics"
   ]
  },
  {
   "cell_type": "markdown",
<<<<<<< HEAD
   "id": "746b60d2",
=======
   "id": "12",
>>>>>>> 56f96703
   "metadata": {},
   "source": [
    "#### <a id='toc1_2_2_1_'></a>[Find Inefficient Users based on `alloc_vram_efficiency`](#toc0_)"
   ]
  },
  {
   "cell_type": "code",
   "execution_count": null,
   "id": "13",
   "metadata": {},
   "outputs": [],
   "source": [
    "inefficient_users = efficiency_analysis.sort_and_filter_records_with_metrics(\n",
    "    efficiency_metric_var=\"users_with_efficiency_metrics\",\n",
    "    sorting_key=\"expected_value_alloc_vram_efficiency\",\n",
    "    ascending=True, # we want to find users with low efficiency\n",
    "    filter_criteria={\n",
    "        \"expected_value_alloc_vram_efficiency\": {\"max\": 0.3, \"inclusive\": True},  \n",
    "        \"job_count\": {\"min\": 5, \"inclusive\": True},  # Minimum number of jobs to consider a user\n",
    "    }\n",
    ")\n",
    "\n",
    "# Display top inefficient users by job count\n",
    "print(\"\\nTop inefficient users by allocated vram efficiency:\")\n",
    "display(inefficient_users.head(10))\n",
    "\n",
    "\n",
    "# Plot top inefficient users by GPU hours, with efficiency as labels\n",
    "top_users = inefficient_users.head(10)\n",
    "\n",
    "plt.figure(figsize=(8, 5))\n",
    "barplot = sns.barplot(y=top_users[\"User\"], x=top_users[\"user_job_hours\"], orient=\"h\")\n",
    "plt.xlabel(\"Job Hours\")\n",
    "plt.ylabel(\"User\")\n",
    "plt.title(\"Top 10 Inefficient Users by Allocated VRAM Efficiency Contribution\")\n",
    "\n",
    "# Annotate bars with expected_value_alloc_vram_efficiency, keeping text fully inside the plot's right spine\n",
    "ax = barplot\n",
    "xmax = top_users[\"user_job_hours\"].max()\n",
    "# Add headroom for annotation space (20% extra)\n",
    "xlim = xmax * 1.20 if xmax > 0 else 1\n",
    "ax.set_xlim(0, xlim)\n",
    "\n",
    "# Calculate annotation x-position: place at 98% of xlim or just left of the right spine, whichever is smaller\n",
    "for i, (job_hours, efficiency) in enumerate(\n",
    "    zip(\n",
    "        top_users[\"user_job_hours\"],\n",
    "        top_users[\"expected_value_alloc_vram_efficiency\"],\n",
    "        strict=True,\n",
    "    )\n",
    "):\n",
    "    # Place annotation at min(job_hours + 2% of xlim, 98% of xlim)\n",
    "    xpos = min(job_hours + xlim * 0.02, xlim * 0.98)\n",
    "    # If bar is very close to right spine, nudge annotation left to avoid overlap\n",
    "    if xpos > xlim * 0.96:\n",
    "        xpos = xlim * 0.96\n",
    "    ax.text(xpos, i, f\"Eff: {efficiency:.2f}\", va=\"center\", ha=\"left\", fontsize=10, color=\"black\", clip_on=True)\n",
    "\n",
    "plt.tight_layout()\n",
    "plt.show()"
   ]
  },
  {
   "cell_type": "markdown",
<<<<<<< HEAD
   "id": "31a446ba",
=======
   "id": "14",
>>>>>>> 56f96703
   "metadata": {},
   "source": [
    "#### <a id='toc1_2_2_2_'></a>[Find Inefficient Users based on `vram_hours`](#toc0_)"
   ]
  },
  {
   "cell_type": "code",
   "execution_count": null,
   "id": "15",
   "metadata": {},
   "outputs": [],
   "source": [
    "inefficient_users_vram_hours = efficiency_analysis.find_inefficient_users_by_vram_hours(\n",
    "    vram_hours_filter={\"min\": 200, \"inclusive\": True},  # VRAM-hours threshold for identifying inefficient users\n",
    "    min_jobs=5,  # Minimum number of jobs to consider a user\n",
    ")\n",
    "# Display top inefficient users by VRAM-hours\n",
    "print(\"\\nTop inefficient users by VRAM-hours:\")\n",
    "display(inefficient_users_vram_hours.head(20))\n",
    "\n",
    "top_users = inefficient_users_vram_hours.head(20)\n",
    "\n",
    "# Plot top inefficient users by VRAM-hours, with VRAM-hours as labels\n",
    "plt.figure(figsize=(8, 8))\n",
    "barplot = sns.barplot(y=top_users[\"User\"], x=top_users[\"vram_hours\"], orient=\"h\")\n",
    "plt.xlabel(\"VRAM-Hours\")\n",
    "plt.ylabel(\"User\")\n",
    "plt.title(\"Top 10 Inefficient Users by VRAM-Hours\")\n",
    "# Annotate bars with gpu_hours, keeping text fully inside the plot's right spine\n",
    "ax = barplot\n",
    "xmax = top_users[\"vram_hours\"].max()\n",
    "# Add headroom for annotation space (20% extra)\n",
    "xlim = xmax * 1.6 if xmax > 0 else 1\n",
    "ax.set_xlim(0, xlim)\n",
    "# Calculate annotation x-position: place at 98% of xlim or just left of the right spine, whichever is smaller\n",
    "for i, (vram_hours, user_job_hours) in enumerate(\n",
    "    zip(\n",
    "        top_users[\"vram_hours\"],\n",
    "        top_users[\"user_job_hours\"],\n",
    "        strict=True,\n",
    "    )\n",
    "):\n",
    "    # Place annotation at min(vram_hours + 2% of xlim, 98% of xlim)\n",
    "    xpos = min(vram_hours + xlim * 0.02, xlim * 0.98)\n",
    "    ax.text(\n",
    "        xpos,\n",
    "        i,\n",
    "        f\"VRAM-Hours: {vram_hours:.2f}\\n Job Hours: {user_job_hours:.2f}\",\n",
    "        va=\"center\",\n",
    "        ha=\"left\",\n",
    "        fontsize=10,\n",
    "        color=\"black\",\n",
    "        clip_on=True,\n",
    "    )\n",
    "plt.tight_layout()\n",
    "plt.show()"
   ]
  },
  {
   "cell_type": "markdown",
<<<<<<< HEAD
   "id": "a48517ab",
=======
   "id": "16",
>>>>>>> 56f96703
   "metadata": {},
   "source": [
    "### <a id='toc1_2_3_'></a>[PI Group Efficiency Metrics](#toc0_)"
   ]
  },
  {
   "cell_type": "code",
   "execution_count": null,
   "id": "17",
   "metadata": {},
   "outputs": [],
   "source": [
    "pi_accounts_with_metrics"
   ]
  },
  {
   "cell_type": "markdown",
<<<<<<< HEAD
   "id": "c2b3dfc8",
=======
   "id": "18",
>>>>>>> 56f96703
   "metadata": {},
   "source": [
    "#### <a id='toc1_2_3_1_'></a>[Find Inefficient PIs based on `vram_hours`](#toc0_)"
   ]
  },
  {
   "cell_type": "code",
   "execution_count": null,
<<<<<<< HEAD
   "id": "c0a771fa",
=======
   "id": "19",
>>>>>>> 56f96703
   "metadata": {},
   "outputs": [],
   "source": [
    "inefficient_pis_vram_hours = efficiency_analysis.sort_and_filter_records_with_metrics(\n",
    "    efficiency_metric_var=\"pi_accounts_with_efficiency_metrics\",\n",
    "    sorting_key=\"pi_acc_vram_hours\",\n",
    "    ascending=False,\n",
    "    filter_criteria={\n",
    "        \"pi_acc_vram_hours\": {\"min\": 200, \"inclusive\": True},  # VRAM-hours threshold for identifying inefficient users\n",
    "        \"job_count\": {\"min\": 5, \"inclusive\": True},  # Minimum number of jobs to consider a PI account\n",
    "    }\n",
    ")\n",
    "# Display top inefficient users by VRAM-hours\n",
    "print(\"\\nTop inefficient PI Groups by VRAM-hours:\")\n",
    "display(inefficient_pis_vram_hours.head(20))\n",
    "\n",
    "top_pi_accounts = inefficient_pis_vram_hours.head(20)\n",
    "\n",
    "# Plot top inefficient users by VRAM-hours, with VRAM-hours as labels\n",
    "plt.figure(figsize=(8, 8))\n",
    "barplot = sns.barplot(\n",
    "    y=top_pi_accounts[\"pi_account\"],\n",
    "    x=top_pi_accounts[\"pi_acc_vram_hours\"],\n",
    "    order=top_pi_accounts[\"pi_account\"].tolist(),  # Only show present values\n",
    "    orient=\"h\",\n",
    ")\n",
    "plt.xlabel(\"VRAM-Hours\")\n",
    "plt.ylabel(\"PI Account\")\n",
    "plt.title(\"Top Inefficient PI Accounts by VRAM-Hours\")\n",
    "# Annotate bars with gpu_hours, keeping text fully inside the plot's right spine\n",
    "ax = barplot\n",
    "xmax = top_pi_accounts[\"pi_acc_vram_hours\"].max()\n",
    "# Add headroom for annotation space (20% extra)\n",
    "xlim = xmax * 1.6 if xmax > 0 else 1\n",
    "ax.set_xlim(0, xlim)\n",
    "# Calculate annotation x-position: place at 98% of xlim or just left of the right spine, whichever is smaller\n",
    "for i, (vram_hours, pi_acc_job_hours) in enumerate(\n",
    "    zip(\n",
    "        top_pi_accounts[\"pi_acc_vram_hours\"],\n",
    "        top_pi_accounts[\"pi_acc_job_hours\"],\n",
    "        strict=True,\n",
    "    )\n",
    "):\n",
    "    # Place annotation at min(vram_hours + 2% of xlim, 98% of xlim)\n",
    "    xpos = min(vram_hours + xlim * 0.02, xlim * 0.98)\n",
    "    ax.text(\n",
    "        xpos,\n",
    "        i,\n",
    "        f\"VRAM-Hours: {vram_hours:.2f}\\n Job Hours: {pi_acc_job_hours:.2f}\",\n",
    "        va=\"center\",\n",
    "        ha=\"left\",\n",
    "        fontsize=10,\n",
    "        color=\"black\",\n",
    "        clip_on=True,\n",
    "    )\n",
    "plt.tight_layout()\n",
    "plt.show()"
   ]
  },
  {
   "cell_type": "markdown",
<<<<<<< HEAD
   "id": "e2a30872",
=======
   "id": "20",
>>>>>>> 56f96703
   "metadata": {},
   "source": [
    "## <a id='toc1_3_'></a>[Example: Analyze all jobs with no VRAM constraints](#toc0_)"
   ]
  },
  {
   "cell_type": "code",
   "execution_count": null,
<<<<<<< HEAD
   "id": "89ed740d",
=======
   "id": "21",
>>>>>>> 56f96703
   "metadata": {},
   "outputs": [],
   "source": [
    "# Filter jobs where no VRAM constraint was set but a GPU was allocated\n",
    "no_vram_constraint_efficiency_analysis = vram_usage.EfficiencyAnalysis(\n",
    "\tjobs_df=preprocessed_jobs_df\n",
    ")\n",
    "all_no_vram_constraint_jobs = no_vram_constraint_efficiency_analysis.filter_jobs_for_analysis(\n",
    "    vram_constraint_filter={\"min\": 0, \"inclusive\": False},  # No VRAM constraints\n",
    "    gpu_count_filter={\"min\": 1, \"inclusive\": True},  # At least one GPU allocated\n",
<<<<<<< HEAD
    "    gpu_mem_usage_filter={\"min\": 0, \"inclusive\": False}  # Used more than 0 GiB of VRAM\n",
=======
>>>>>>> 56f96703
    ")\n",
    "\n",
    "display(all_no_vram_constraint_jobs.head(10))\n",
    "print(all_no_vram_constraint_jobs.shape)"
   ]
  },
  {
   "cell_type": "markdown",
   "id": "bd64e891",
   "metadata": {},
   "source": [
    "### <a id='toc1_3_1_'></a>[Job Efficiency Metrics](#toc0_)"
   ]
  },
  {
   "cell_type": "code",
   "execution_count": null,
   "id": "54827579",
   "metadata": {},
   "outputs": [],
   "source": [
    "no_vram_constraint_jobs_with_metrics = no_vram_constraint_efficiency_analysis.calculate_job_efficiency_metrics(\n",
    "    all_no_vram_constraint_jobs\n",
    "    )\n",
    "\n",
    "# Set option to display all columns\n",
    "pd.set_option(\"display.max_columns\", None)\n",
    "# Display the DataFrame\n",
    "display(no_vram_constraint_jobs_with_metrics.head(10))\n",
    "# To revert to default settings (optional)\n",
<<<<<<< HEAD
    "pd.reset_option('display.max_columns')\n",
    "print(f\"Jobs found: {len(no_vram_constraint_jobs_with_metrics)}\")"
   ]
  },
  {
   "cell_type": "markdown",
   "id": "9f7e0d1e",
   "metadata": {},
   "source": [
    "### <a id='toc1_3_2_'></a>[Problem with duplicate JobIDs](#toc0_)"
   ]
  },
  {
   "cell_type": "code",
   "execution_count": null,
   "id": "0e99fca1",
   "metadata": {},
   "outputs": [],
   "source": [
    "# select jobs with specific job id\n",
    "pd.set_option('display.max_columns', None)\n",
    "# Display the DataFrame\n",
    "display(no_vram_constraint_jobs_with_metrics[no_vram_constraint_jobs_with_metrics[\"JobID\"] == 24374463])\n",
    "pd.reset_option('display.max_columns')"
   ]
  },
  {
   "cell_type": "markdown",
   "id": "6effef46",
   "metadata": {},
   "source": [
    "#### <a id='toc1_3_2_1_'></a>[Top users with most number of jobs that have no VRAM constraints](#toc0_)"
=======
    "pd.reset_option(\"display.max_columns\")\n",
    "print(f\"Jobs found: {len(jobs_with_metrics)}\")"
>>>>>>> 56f96703
   ]
  },
  {
   "cell_type": "code",
   "execution_count": null,
   "id": "22",
   "metadata": {},
   "outputs": [],
   "source": [
    "# Plot top users by number of jobs with no VRAM constraints\n",
    "if not all_no_vram_constraint_jobs.empty:\n",
    "    plt.figure(figsize=(10, 5))\n",
    "    user_counts = all_no_vram_constraint_jobs[\"User\"].value_counts().head(20)\n",
    "    sns.barplot(x=user_counts.values, y=user_counts.index, orient=\"h\")\n",
    "    plt.xlabel(\"Number of Jobs\")\n",
    "    plt.ylabel(\"User\")\n",
    "    plt.title(\"Top 20 Users: Jobs with no VRAM Constraints\")\n",
    "    plt.tight_layout()\n",
    "    plt.show()\n",
    "else:\n",
    "    print(\"No jobs found without VRAM constraints.\")"
   ]
  },
  {
   "cell_type": "markdown",
   "id": "2ff4b4ac",
   "metadata": {},
   "source": [
    "#### <a id='toc1_3_2_2_'></a>[Find inefficient jobs with no VRAM Constraints based on `alloc_vram_efficiency_score`](#toc0_)"
   ]
  },
  {
   "cell_type": "code",
   "execution_count": null,
   "id": "c70bb825",
   "metadata": {},
   "outputs": [],
   "source": [
    "low_alloc_vram_score_jobs = no_vram_constraint_efficiency_analysis.sort_and_filter_records_with_metrics(\n",
    "    efficiency_metric_var=\"jobs_with_efficiency_metrics\",\n",
    "    sorting_key=\"alloc_vram_efficiency_score\",\n",
    "    ascending=True,  # Sort by alloc_vram_efficiency_score in ascending order\n",
    "    filter_criteria={\n",
    "        \"alloc_vram_efficiency_score\": {\"max\": -10, \"inclusive\": True}, # score threshold\n",
    "    }\n",
    ")\n",
    "# Display top inefficient users by alloc_vram_efficiency_score\n",
    "print(\"\\nTop inefficient Jobs by allocated VRAM efficiency score:\")\n",
    "\n",
    "top_jobs = low_alloc_vram_score_jobs.head(20)\n",
    "display(top_jobs)\n",
    "\n",
    "# Plot top inefficient jobs by alloc_vram_efficiency_score\n",
    "plt.figure(figsize=(10, 12))\n",
    "\n",
    "# Create y-tick labels with JobID and User\n",
    "yticklabels = [\n",
    "    f\"idx: {idx}\\nID: {job_id}\\n{user}\"\n",
    "    for idx, job_id, user in zip(\n",
    "        top_jobs.index,\n",
    "        top_jobs[\"JobID\"],\n",
    "        top_jobs[\"User\"],\n",
    "        strict=True\n",
    "    )\n",
    "]\n",
    "\n",
    "xmin = top_jobs[\"alloc_vram_efficiency_score\"].min()\n",
    "print(f\"Minimum Allocated VRAM Efficiency Score: {xmin}\")\n",
    "\n",
    "x = pd.Series([abs(xmin)] * len(top_jobs), index=top_jobs.index) - abs(top_jobs[\"alloc_vram_efficiency_score\"])\n",
    "\n",
    "# Build a DataFrame for plotting\n",
    "plot_df = pd.DataFrame({\n",
    "    \"allocated_vram_efficiency_score_column_height\": x.to_numpy(),\n",
    "    # \"Job Id\": top_jobs[\"JobID\"],\n",
    "    \"job_hours\": top_jobs[\"job_hours\"],\n",
    "    \"job_index_and_username\": yticklabels\n",
    "}, index=top_jobs.index)\n",
    "\n",
    "# Ensure the order is preserved as in x and yticklabels\n",
    "plot_df = plot_df.iloc[:20]\n",
    "\n",
    "barplot = sns.barplot(\n",
    "    data=plot_df,\n",
    "    y=\"job_index_and_username\",\n",
    "    x=\"allocated_vram_efficiency_score_column_height\",\n",
    "    orient=\"h\",\n",
    ")\n",
    "\n",
    "plt.xlabel(\"Allocated VRAM Efficiency Score\")\n",
    "plt.ylabel(\"Job Index / User\")\n",
    "plt.title(\"Top Inefficient Jobs by Allocated VRAM Efficiency Score\")\n",
    "\n",
    "ax = barplot\n",
    "ax.set_xlim(0, abs(xmin) * 1.2 if xmin < 0 else 1)\n",
    "# Set x-ticks to actual alloc_vram_efficiency_score values\n",
    "num_xticks = max(4, min(12, int(abs(xmin) // (xlim * 0.10)) + 1))\n",
    "xticks = np.linspace(xmin, 0, num=num_xticks)\n",
    "ax.set_xticks([abs(xmin) - abs(val) for val in xticks])\n",
    "ax.set_xticklabels([f\"{val:.0f}\" for val in xticks], rotation=45)\n",
    "\n",
    "for i, (column_height, alloc_vram_efficiency_score, job_hours) in enumerate(\n",
    "    zip(\n",
    "        plot_df[\"allocated_vram_efficiency_score_column_height\"],\n",
    "        top_jobs[\"alloc_vram_efficiency_score\"],\n",
    "        plot_df[\"job_hours\"],\n",
    "        strict=True)\n",
    "):\n",
    "    # Place annotation just right of the bar end, but inside the plot\n",
    "    xpos = column_height + abs(xmin) * 0.02\n",
    "    ax.text(\n",
    "        xpos,\n",
    "        i,\n",
    "        f\"Score: {alloc_vram_efficiency_score:.2f}\\nJob Hours: {job_hours:.2f}\",\n",
    "        va=\"center\",\n",
    "        ha=\"left\",\n",
    "        fontsize=10,\n",
    "        color=\"black\",\n",
    "        clip_on=True\n",
    "    )\n",
    "\n",
    "plt.tight_layout()\n",
    "plt.show()\n"
   ]
  }
 ],
 "metadata": {
  "language_info": {
   "name": "python"
  }
 },
 "nbformat": 4,
 "nbformat_minor": 5
}<|MERGE_RESOLUTION|>--- conflicted
+++ resolved
@@ -2,11 +2,7 @@
  "cells": [
   {
    "cell_type": "markdown",
-<<<<<<< HEAD
    "id": "44567f12",
-=======
-   "id": "0",
->>>>>>> 56f96703
    "metadata": {},
    "source": [
     "# <a id='toc1_'></a>[Efficiency Analysis](#toc0_)\n",
@@ -15,11 +11,7 @@
   },
   {
    "cell_type": "markdown",
-<<<<<<< HEAD
    "id": "b444283d",
-=======
-   "id": "1",
->>>>>>> 56f96703
    "metadata": {},
    "source": [
     "**Table of contents**<a id='toc0_'></a>    \n",
@@ -51,11 +43,7 @@
   },
   {
    "cell_type": "markdown",
-<<<<<<< HEAD
    "id": "6474f2fc",
-=======
-   "id": "2",
->>>>>>> 56f96703
    "metadata": {},
    "source": [
     "## <a id='toc1_1_'></a>[Setup](#toc0_)"
@@ -64,7 +52,7 @@
   {
    "cell_type": "code",
    "execution_count": null,
-   "id": "3",
+   "id": "474cfe7a",
    "metadata": {},
    "outputs": [],
    "source": [
@@ -79,7 +67,7 @@
   },
   {
    "cell_type": "markdown",
-   "id": "4",
+   "id": "b9fd2d9f",
    "metadata": {},
    "source": [
     "Jupyter server should be run at the notebook directory, so the output of the following cell would be the project root:"
@@ -88,7 +76,7 @@
   {
    "cell_type": "code",
    "execution_count": null,
-   "id": "5",
+   "id": "f4cc3afe",
    "metadata": {},
    "outputs": [],
    "source": [
@@ -99,7 +87,7 @@
   {
    "cell_type": "code",
    "execution_count": null,
-   "id": "6",
+   "id": "d4f486b7",
    "metadata": {},
    "outputs": [],
    "source": [
@@ -120,36 +108,22 @@
   {
    "cell_type": "code",
    "execution_count": null,
-   "id": "7",
+   "id": "82339fb7",
    "metadata": {},
    "outputs": [],
    "source": [
     "# Load the jobs DataFrame from DuckDB\n",
-<<<<<<< HEAD
     "preprocessed_jobs_df = vram_usage.load_preprocessed_jobs_dataframe_from_duckdb(\n",
     "    db_path='../data/slurm_data.db',\n",
     "    table_name='Jobs',\n",
     "    )\n",
     "display(preprocessed_jobs_df.head(10))\n",
     "print(preprocessed_jobs_df.shape)"
-=======
-    "\n",
-    "efficiency_analysis = vram_usage.EfficiencyAnalysis(\n",
-    "    db_path=\"../data/slurm_data.db\",\n",
-    ")\n",
-    "\n",
-    "display(efficiency_analysis.jobs_df.head(10))\n",
-    "print(efficiency_analysis.jobs_df.shape)"
->>>>>>> 56f96703
-   ]
-  },
-  {
-   "cell_type": "markdown",
-<<<<<<< HEAD
+   ]
+  },
+  {
+   "cell_type": "markdown",
    "id": "9dd74f2d",
-=======
-   "id": "8",
->>>>>>> 56f96703
    "metadata": {},
    "source": [
     "## <a id='toc1_2_'></a>[Example: Analyze workload efficiency of GPU users who set no VRAM constraints and used 0 GB of VRAM](#toc0_)\n"
@@ -158,7 +132,6 @@
   {
    "cell_type": "code",
    "execution_count": null,
-<<<<<<< HEAD
    "id": "c035fb0a",
    "metadata": {},
    "outputs": [],
@@ -172,9 +145,6 @@
    "cell_type": "code",
    "execution_count": null,
    "id": "fe897f47",
-=======
-   "id": "9",
->>>>>>> 56f96703
    "metadata": {},
    "outputs": [],
    "source": [
@@ -203,7 +173,6 @@
     "metrics_dict = efficiency_analysis.calculate_all_efficiency_metrics(filtered_jobs)\n",
     "\n",
     "\n",
-<<<<<<< HEAD
     "jobs_with_metrics = metrics_dict['jobs_with_efficiency_metrics']\n",
     "users_with_metrics = metrics_dict['users_with_efficiency_metrics']\n",
     "pi_accounts_with_metrics = metrics_dict['pi_accounts_with_efficiency_metrics']"
@@ -224,24 +193,17 @@
    "metadata": {},
    "outputs": [],
    "source": [
-=======
-    "jobs_with_metrics = metrics_dict[\"jobs_with_efficiency_metrics\"]\n",
-    "users_with_metrics = metrics_dict[\"users_with_efficiency_metrics\"]\n",
-    "pi_accounts_with_metrics = metrics_dict[\"pi_accounts_with_efficiency_metrics\"]\n",
-    "\n",
->>>>>>> 56f96703
     "# Set option to display all columns\n",
-    "pd.set_option(\"display.max_columns\", None)\n",
+    "pd.set_option('display.max_columns', None)\n",
     "# Display the DataFrame\n",
     "display(jobs_with_metrics.head(10))\n",
     "# To revert to default settings (optional)\n",
-    "pd.reset_option(\"display.max_columns\")\n",
+    "pd.reset_option('display.max_columns')\n",
     "print(f\"Jobs found: {len(jobs_with_metrics)}\")"
    ]
   },
   {
    "cell_type": "markdown",
-<<<<<<< HEAD
    "id": "b2959518",
    "metadata": {},
    "source": [
@@ -260,7 +222,7 @@
     "    sorting_key=\"vram_hours\",\n",
     "    ascending=False,  # Sort by vram_hours in descending order\n",
     "    filter_criteria={\n",
-    "        \"vram_hours\": {\"min\": 80*24, \"inclusive\": True},  # VRAM-hours threshold for identifying inefficient jobs\n",
+    "        \"vram_hours\": {\"min\": 80 * 24, \"inclusive\": True},  # VRAM-hours threshold for identifying inefficient jobs\n",
     "    }\n",
     ")\n",
     "# Display top inefficient users by VRAM-hours\n",
@@ -311,9 +273,6 @@
   {
    "cell_type": "markdown",
    "id": "b0238b29",
-=======
-   "id": "10",
->>>>>>> 56f96703
    "metadata": {},
    "source": [
     "### <a id='toc1_2_2_'></a>[User Efficiency Metrics](#toc0_)"
@@ -322,7 +281,7 @@
   {
    "cell_type": "code",
    "execution_count": null,
-   "id": "11",
+   "id": "cb5782f0",
    "metadata": {},
    "outputs": [],
    "source": [
@@ -331,11 +290,7 @@
   },
   {
    "cell_type": "markdown",
-<<<<<<< HEAD
    "id": "746b60d2",
-=======
-   "id": "12",
->>>>>>> 56f96703
    "metadata": {},
    "source": [
     "#### <a id='toc1_2_2_1_'></a>[Find Inefficient Users based on `alloc_vram_efficiency`](#toc0_)"
@@ -344,16 +299,16 @@
   {
    "cell_type": "code",
    "execution_count": null,
-   "id": "13",
+   "id": "e13aa509",
    "metadata": {},
    "outputs": [],
    "source": [
     "inefficient_users = efficiency_analysis.sort_and_filter_records_with_metrics(\n",
     "    efficiency_metric_var=\"users_with_efficiency_metrics\",\n",
     "    sorting_key=\"expected_value_alloc_vram_efficiency\",\n",
-    "    ascending=True, # we want to find users with low efficiency\n",
+    "    ascending=True,  # we want to find users with low efficiency\n",
     "    filter_criteria={\n",
-    "        \"expected_value_alloc_vram_efficiency\": {\"max\": 0.3, \"inclusive\": True},  \n",
+    "        \"expected_value_alloc_vram_efficiency\": {\"max\": 0.3, \"inclusive\": True},\n",
     "        \"job_count\": {\"min\": 5, \"inclusive\": True},  # Minimum number of jobs to consider a user\n",
     "    }\n",
     ")\n",
@@ -367,7 +322,11 @@
     "top_users = inefficient_users.head(10)\n",
     "\n",
     "plt.figure(figsize=(8, 5))\n",
-    "barplot = sns.barplot(y=top_users[\"User\"], x=top_users[\"user_job_hours\"], orient=\"h\")\n",
+    "barplot = sns.barplot(\n",
+    "    y=top_users[\"User\"],\n",
+    "    x=top_users[\"user_job_hours\"],\n",
+    "    orient=\"h\"\n",
+    ")\n",
     "plt.xlabel(\"Job Hours\")\n",
     "plt.ylabel(\"User\")\n",
     "plt.title(\"Top 10 Inefficient Users by Allocated VRAM Efficiency Contribution\")\n",
@@ -392,7 +351,16 @@
     "    # If bar is very close to right spine, nudge annotation left to avoid overlap\n",
     "    if xpos > xlim * 0.96:\n",
     "        xpos = xlim * 0.96\n",
-    "    ax.text(xpos, i, f\"Eff: {efficiency:.2f}\", va=\"center\", ha=\"left\", fontsize=10, color=\"black\", clip_on=True)\n",
+    "    ax.text(\n",
+    "        xpos,\n",
+    "        i,\n",
+    "        f\"Eff: {efficiency:.2f}\",\n",
+    "        va=\"center\",\n",
+    "        ha=\"left\",\n",
+    "        fontsize=10,\n",
+    "        color=\"black\",\n",
+    "        clip_on=True\n",
+    "    )\n",
     "\n",
     "plt.tight_layout()\n",
     "plt.show()"
@@ -400,11 +368,7 @@
   },
   {
    "cell_type": "markdown",
-<<<<<<< HEAD
    "id": "31a446ba",
-=======
-   "id": "14",
->>>>>>> 56f96703
    "metadata": {},
    "source": [
     "#### <a id='toc1_2_2_2_'></a>[Find Inefficient Users based on `vram_hours`](#toc0_)"
@@ -413,7 +377,7 @@
   {
    "cell_type": "code",
    "execution_count": null,
-   "id": "15",
+   "id": "2f65e9bd",
    "metadata": {},
    "outputs": [],
    "source": [
@@ -429,7 +393,11 @@
     "\n",
     "# Plot top inefficient users by VRAM-hours, with VRAM-hours as labels\n",
     "plt.figure(figsize=(8, 8))\n",
-    "barplot = sns.barplot(y=top_users[\"User\"], x=top_users[\"vram_hours\"], orient=\"h\")\n",
+    "barplot = sns.barplot(\n",
+    "    y=top_users[\"User\"],\n",
+    "    x=top_users[\"vram_hours\"],\n",
+    "    orient=\"h\"\n",
+    ")\n",
     "plt.xlabel(\"VRAM-Hours\")\n",
     "plt.ylabel(\"User\")\n",
     "plt.title(\"Top 10 Inefficient Users by VRAM-Hours\")\n",
@@ -457,7 +425,7 @@
     "        ha=\"left\",\n",
     "        fontsize=10,\n",
     "        color=\"black\",\n",
-    "        clip_on=True,\n",
+    "        clip_on=True\n",
     "    )\n",
     "plt.tight_layout()\n",
     "plt.show()"
@@ -465,11 +433,7 @@
   },
   {
    "cell_type": "markdown",
-<<<<<<< HEAD
    "id": "a48517ab",
-=======
-   "id": "16",
->>>>>>> 56f96703
    "metadata": {},
    "source": [
     "### <a id='toc1_2_3_'></a>[PI Group Efficiency Metrics](#toc0_)"
@@ -478,7 +442,7 @@
   {
    "cell_type": "code",
    "execution_count": null,
-   "id": "17",
+   "id": "67dbee71",
    "metadata": {},
    "outputs": [],
    "source": [
@@ -487,11 +451,7 @@
   },
   {
    "cell_type": "markdown",
-<<<<<<< HEAD
    "id": "c2b3dfc8",
-=======
-   "id": "18",
->>>>>>> 56f96703
    "metadata": {},
    "source": [
     "#### <a id='toc1_2_3_1_'></a>[Find Inefficient PIs based on `vram_hours`](#toc0_)"
@@ -500,11 +460,7 @@
   {
    "cell_type": "code",
    "execution_count": null,
-<<<<<<< HEAD
    "id": "c0a771fa",
-=======
-   "id": "19",
->>>>>>> 56f96703
    "metadata": {},
    "outputs": [],
    "source": [
@@ -529,7 +485,7 @@
     "    y=top_pi_accounts[\"pi_account\"],\n",
     "    x=top_pi_accounts[\"pi_acc_vram_hours\"],\n",
     "    order=top_pi_accounts[\"pi_account\"].tolist(),  # Only show present values\n",
-    "    orient=\"h\",\n",
+    "    orient=\"h\"\n",
     ")\n",
     "plt.xlabel(\"VRAM-Hours\")\n",
     "plt.ylabel(\"PI Account\")\n",
@@ -558,7 +514,7 @@
     "        ha=\"left\",\n",
     "        fontsize=10,\n",
     "        color=\"black\",\n",
-    "        clip_on=True,\n",
+    "        clip_on=True\n",
     "    )\n",
     "plt.tight_layout()\n",
     "plt.show()"
@@ -566,11 +522,7 @@
   },
   {
    "cell_type": "markdown",
-<<<<<<< HEAD
    "id": "e2a30872",
-=======
-   "id": "20",
->>>>>>> 56f96703
    "metadata": {},
    "source": [
     "## <a id='toc1_3_'></a>[Example: Analyze all jobs with no VRAM constraints](#toc0_)"
@@ -579,11 +531,7 @@
   {
    "cell_type": "code",
    "execution_count": null,
-<<<<<<< HEAD
    "id": "89ed740d",
-=======
-   "id": "21",
->>>>>>> 56f96703
    "metadata": {},
    "outputs": [],
    "source": [
@@ -594,10 +542,7 @@
     "all_no_vram_constraint_jobs = no_vram_constraint_efficiency_analysis.filter_jobs_for_analysis(\n",
     "    vram_constraint_filter={\"min\": 0, \"inclusive\": False},  # No VRAM constraints\n",
     "    gpu_count_filter={\"min\": 1, \"inclusive\": True},  # At least one GPU allocated\n",
-<<<<<<< HEAD
     "    gpu_mem_usage_filter={\"min\": 0, \"inclusive\": False}  # Used more than 0 GiB of VRAM\n",
-=======
->>>>>>> 56f96703
     ")\n",
     "\n",
     "display(all_no_vram_constraint_jobs.head(10))\n",
@@ -624,11 +569,10 @@
     "    )\n",
     "\n",
     "# Set option to display all columns\n",
-    "pd.set_option(\"display.max_columns\", None)\n",
+    "pd.set_option('display.max_columns', None)\n",
     "# Display the DataFrame\n",
     "display(no_vram_constraint_jobs_with_metrics.head(10))\n",
     "# To revert to default settings (optional)\n",
-<<<<<<< HEAD
     "pd.reset_option('display.max_columns')\n",
     "print(f\"Jobs found: {len(no_vram_constraint_jobs_with_metrics)}\")"
    ]
@@ -661,16 +605,12 @@
    "metadata": {},
    "source": [
     "#### <a id='toc1_3_2_1_'></a>[Top users with most number of jobs that have no VRAM constraints](#toc0_)"
-=======
-    "pd.reset_option(\"display.max_columns\")\n",
-    "print(f\"Jobs found: {len(jobs_with_metrics)}\")"
->>>>>>> 56f96703
-   ]
-  },
-  {
-   "cell_type": "code",
-   "execution_count": null,
-   "id": "22",
+   ]
+  },
+  {
+   "cell_type": "code",
+   "execution_count": null,
+   "id": "3177fbe3",
    "metadata": {},
    "outputs": [],
    "source": [
@@ -708,7 +648,7 @@
     "    sorting_key=\"alloc_vram_efficiency_score\",\n",
     "    ascending=True,  # Sort by alloc_vram_efficiency_score in ascending order\n",
     "    filter_criteria={\n",
-    "        \"alloc_vram_efficiency_score\": {\"max\": -10, \"inclusive\": True}, # score threshold\n",
+    "        \"alloc_vram_efficiency_score\": {\"max\": -10, \"inclusive\": True},  # score threshold\n",
     "    }\n",
     ")\n",
     "# Display top inefficient users by alloc_vram_efficiency_score\n",
