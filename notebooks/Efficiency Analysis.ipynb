{
 "cells": [
  {
   "cell_type": "markdown",
   "id": "0",
   "metadata": {},
   "source": [
    "# <a id='toc1_'></a>[Efficiency Analysis](#toc0_)\n",
    "This notebook demonstrates the use of `EfficiencyAnalysis` class in `src/analysis/efficiency_analysis.py` for analyzing the efficiency of jobs, users, and PI groups."
   ]
  },
  {
   "cell_type": "markdown",
   "id": "1",
   "metadata": {},
   "source": [
    "**Table of contents**<a id='toc0_'></a>    \n",
    "- [Efficiency Analysis](#toc1_)    \n",
    "  - [Setup](#toc1_1_)    \n",
    "  - [Example: Analyze workload efficiency of GPU users who set no VRAM constraints and used 0 GB of VRAM](#toc1_2_)    \n",
    "    - [Job Efficiency Metrics](#toc1_2_1_)    \n",
    "      - [Find most inefficient jobs with no VRAM constraints based on `vram_hours`](#toc1_2_1_1_)    \n",
    "    - [User Efficiency Metrics](#toc1_2_2_)    \n",
    "      - [Find Inefficient Users based on `expected_value_alloc_vram_efficiency`](#toc1_2_2_1_)    \n",
    "      - [Find Inefficient Users based on `vram_hours`](#toc1_2_2_2_)    \n",
    "    - [PI Group Efficiency Metrics](#toc1_2_3_)    \n",
    "      - [Find Inefficient PIs based on `vram_hours`](#toc1_2_3_1_)    \n",
    "  - [Example: Analyze all jobs with no VRAM constraints](#toc1_3_)    \n",
    "    - [Job Efficiency Metrics](#toc1_3_1_)    \n",
    "      - [Problem with duplicate JobIDs](#toc1_3_1_1_)    \n",
    "      - [Top users with most number of jobs that have no VRAM constraints](#toc1_3_1_2_)    \n",
    "      - [Find inefficient jobs with no VRAM Constraints based on `alloc_vram_efficiency_score`](#toc1_3_1_3_)    \n",
    "\n",
    "<!-- vscode-jupyter-toc-config\n",
    "\tnumbering=false\n",
    "\tanchor=true\n",
    "\tflat=false\n",
    "\tminLevel=1\n",
    "\tmaxLevel=6\n",
    "\t/vscode-jupyter-toc-config -->\n",
    "<!-- THIS CELL WILL BE REPLACED ON TOC UPDATE. DO NOT WRITE YOUR TEXT IN THIS CELL -->"
   ]
  },
  {
   "cell_type": "markdown",
   "id": "2",
   "metadata": {},
   "source": [
    "## <a id='toc1_1_'></a>[Setup](#toc0_)"
   ]
  },
  {
   "cell_type": "code",
   "execution_count": null,
   "id": "3",
   "metadata": {},
   "outputs": [],
   "source": [
    "# Import required modules\n",
    "import sys\n",
    "from pathlib import Path\n",
    "import pandas as pd\n",
    "import matplotlib.pyplot as plt\n",
    "import seaborn as sns"
   ]
  },
  {
   "cell_type": "markdown",
   "id": "4",
   "metadata": {},
   "source": [
    "Jupyter server should be run at the notebook directory, so the output of the following cell would be the project root:"
   ]
  },
  {
   "cell_type": "code",
   "execution_count": null,
   "id": "5",
   "metadata": {},
   "outputs": [],
   "source": [
    "project_root = str(Path.cwd().resolve().parent)\n",
    "print(f\"Project root: {project_root}\")"
   ]
  },
  {
   "cell_type": "code",
   "execution_count": null,
   "id": "6",
   "metadata": {},
   "outputs": [],
   "source": [
    "# Add project root to sys.path for module imports\n",
    "if project_root not in sys.path:\n",
    "    sys.path.insert(0, project_root)\n",
    "\n",
    "from src.analysis import efficiency_analysis as ea\n",
    "from src.visualization import JobsWithMetricsVisualizer, UsersWithMetricsVisualizer\n",
    "\n",
    "# Automatically reload modules before executing code\n",
    "# This is useful for development to see changes without restarting the kernel.\n",
    "%load_ext autoreload\n",
    "# Reload all modules imported with %aimport every time before executing the Python code typed.\n",
    "%autoreload 2"
   ]
  },
  {
   "cell_type": "code",
   "execution_count": null,
   "id": "7",
   "metadata": {},
   "outputs": [],
   "source": [
    "# Load the jobs DataFrame from DuckDB\n",
<<<<<<< HEAD
    "\n",
    "efficiency_analysis = vram_usage.EfficiencyAnalysis(\n",
    "    db_path=\"../data/slurm_data.db\",\n",
=======
    "preprocessed_jobs_df = ea.load_preprocessed_jobs_dataframe_from_duckdb(\n",
    "    db_path=\"../data/slurm_data.db\",\n",
    "    table_name=\"Jobs\",\n",
>>>>>>> 4de683cb
    ")\n",
    "display(preprocessed_jobs_df.head(10))\n",
    "print(preprocessed_jobs_df.shape)"
   ]
  },
  {
   "cell_type": "markdown",
   "id": "8",
   "metadata": {},
   "source": [
    "## <a id='toc1_2_'></a>[Example: Analyze workload efficiency of GPU users who set no VRAM constraints and used 0 GB of VRAM](#toc0_)\n"
   ]
  },
  {
   "cell_type": "code",
   "execution_count": null,
   "id": "9",
<<<<<<< HEAD
=======
   "metadata": {},
   "outputs": [],
   "source": [
    "efficiency_analysis = ea.EfficiencyAnalysis(jobs_df=preprocessed_jobs_df)"
   ]
  },
  {
   "cell_type": "code",
   "execution_count": null,
   "id": "10",
>>>>>>> 4de683cb
   "metadata": {},
   "outputs": [],
   "source": [
    "filtered_jobs = efficiency_analysis.filter_jobs_for_analysis(\n",
    "    vram_constraint_filter=pd.NA,  # No VRAM constraints\n",
    "    gpu_mem_usage_filter=0,  # Used 0 GB of VRAM\n",
    ")\n",
    "filtered_jobs"
   ]
  },
  {
   "cell_type": "markdown",
   "id": "11",
   "metadata": {},
   "source": [
    "Generate all metrics:"
   ]
  },
  {
   "cell_type": "code",
   "execution_count": null,
   "id": "12",
   "metadata": {},
   "outputs": [],
   "source": [
    "metrics_dict = efficiency_analysis.calculate_all_efficiency_metrics(filtered_jobs)\n",
    "\n",
<<<<<<< HEAD
    "\n",
    "jobs_with_metrics = metrics_dict[\"jobs_with_efficiency_metrics\"]\n",
    "users_with_metrics = metrics_dict[\"users_with_efficiency_metrics\"]\n",
    "pi_accounts_with_metrics = metrics_dict[\"pi_accounts_with_efficiency_metrics\"]\n",
    "\n",
=======
    "jobs_with_metrics = metrics_dict[\"jobs_with_efficiency_metrics\"]\n",
    "users_with_metrics = metrics_dict[\"users_with_efficiency_metrics\"]\n",
    "pi_accounts_with_metrics = metrics_dict[\"pi_accounts_with_efficiency_metrics\"]"
   ]
  },
  {
   "cell_type": "markdown",
   "id": "13",
   "metadata": {},
   "source": [
    "### <a id='toc1_2_1_'></a>[Job Efficiency Metrics](#toc0_)"
   ]
  },
  {
   "cell_type": "code",
   "execution_count": null,
   "id": "14",
   "metadata": {},
   "outputs": [],
   "source": [
>>>>>>> 4de683cb
    "# Set option to display all columns\n",
    "pd.set_option(\"display.max_columns\", None)\n",
    "# Display the DataFrame\n",
    "display(jobs_with_metrics.head(10))\n",
    "# To revert to default settings (optional)\n",
    "pd.reset_option(\"display.max_columns\")\n",
<<<<<<< HEAD
=======
    "\n",
>>>>>>> 4de683cb
    "print(f\"Jobs found: {len(jobs_with_metrics)}\")"
   ]
  },
  {
   "cell_type": "markdown",
<<<<<<< HEAD
   "id": "10",
=======
   "id": "15",
>>>>>>> 4de683cb
   "metadata": {},
   "source": [
    "#### <a id='toc1_2_1_1_'></a>[Find most inefficient jobs with no VRAM constraints based on `vram_hours`](#toc0_)"
   ]
  },
  {
   "cell_type": "code",
   "execution_count": null,
<<<<<<< HEAD
   "id": "11",
=======
   "id": "16",
   "metadata": {},
   "outputs": [],
   "source": [
    "inefficient_jobs_vram_hours = efficiency_analysis.sort_and_filter_records_with_metrics(\n",
    "    metrics_df_name_enum=ea.MetricsDataFrameNameEnum.JOBS,\n",
    "    sorting_key=\"vram_hours\",\n",
    "    ascending=False,  # Sort by vram_hours in descending order\n",
    "    filter_criteria={\n",
    "        \"vram_hours\": {\"min\": 80 * 24, \"inclusive\": True},  # VRAM-hours threshold for identifying inefficient jobs\n",
    "    },\n",
    ")\n",
    "# Display top inefficient users by VRAM-hours\n",
    "print(\"\\nTop inefficient Jobs by VRAM-hours:\")\n",
    "display(inefficient_jobs_vram_hours.head(10))\n",
    "\n",
    "# Plot top inefficient jobs by VRAM-hours, with VRAM-hours as labels\n",
    "jobs_with_metrics_visualizer = JobsWithMetricsVisualizer(inefficient_jobs_vram_hours.head(20))\n",
    "jobs_with_metrics_visualizer.visualize(\n",
    "    column=\"vram_hours\",\n",
    "    bar_label_columns=[\"vram_hours\", \"job_hours\"],\n",
    ")"
   ]
  },
  {
   "cell_type": "markdown",
   "id": "17",
   "metadata": {},
   "source": [
    "### <a id='toc1_2_2_'></a>[User Efficiency Metrics](#toc0_)"
   ]
  },
  {
   "cell_type": "code",
   "execution_count": null,
   "id": "18",
>>>>>>> 4de683cb
   "metadata": {},
   "outputs": [],
   "source": [
    "users_with_metrics"
   ]
  },
  {
   "cell_type": "markdown",
<<<<<<< HEAD
   "id": "12",
=======
   "id": "19",
>>>>>>> 4de683cb
   "metadata": {},
   "source": [
    "#### <a id='toc1_2_2_1_'></a>[Find Inefficient Users based on `expected_value_alloc_vram_efficiency`](#toc0_)"
   ]
  },
  {
   "cell_type": "code",
   "execution_count": null,
<<<<<<< HEAD
   "id": "13",
=======
   "id": "20",
>>>>>>> 4de683cb
   "metadata": {},
   "outputs": [],
   "source": [
    "inefficient_users_alloc_vram_eff = efficiency_analysis.sort_and_filter_records_with_metrics(\n",
    "    metrics_df_name_enum=ea.MetricsDataFrameNameEnum.USERS,\n",
    "    sorting_key=\"expected_value_alloc_vram_efficiency\",\n",
    "    ascending=True,  # we want to find users with low efficiency\n",
    "    filter_criteria={\n",
    "        \"expected_value_alloc_vram_efficiency\": {\"max\": 0.3, \"inclusive\": True},\n",
    "        \"job_count\": {\"min\": 5, \"inclusive\": True},  # Minimum number of jobs to consider a user\n",
    "    },\n",
    ")\n",
    "print(\"\\nTop inefficient users by allocated vram efficiency:\")\n",
    "display(inefficient_users_alloc_vram_eff.head(20))\n",
    "\n",
    "# Plot top inefficient users by allocated vram efficiency, with allocated vram efficiency as labels\n",
    "users_with_metrics_visualizer = UsersWithMetricsVisualizer(inefficient_users_alloc_vram_eff.head(20))\n",
    "users_with_metrics_visualizer.visualize(\n",
    "    column=\"expected_value_alloc_vram_efficiency\",\n",
    "    bar_label_columns=[\"expected_value_alloc_vram_efficiency\", \"user_job_hours\"],\n",
    "    figsize=(8, 10),\n",
    ")"
   ]
  },
  {
   "cell_type": "code",
   "execution_count": null,
   "id": "21",
   "metadata": {},
   "outputs": [],
   "source": [
    "inefficient_users = efficiency_analysis.sort_and_filter_records_with_metrics(\n",
    "    metrics_df_name_enum=ea.MetricsDataFrameNameEnum.USERS,\n",
    "    sorting_key=\"expected_value_alloc_vram_efficiency\",\n",
    "    ascending=True,  # we want to find users with low efficiency\n",
    "    filter_criteria={\n",
    "        \"expected_value_alloc_vram_efficiency\": {\"max\": 0.3, \"inclusive\": True},\n",
    "        \"job_count\": {\"min\": 5, \"inclusive\": True},  # Minimum number of jobs to consider a user\n",
    "    },\n",
    ")\n",
    "\n",
    "# Display top inefficient users by job count\n",
    "print(\"\\nTop inefficient users by allocated vram efficiency:\")\n",
    "display(inefficient_users.head(10))\n",
    "\n",
    "\n",
    "# Plot top inefficient users by GPU hours, with efficiency as labels\n",
    "top_users = inefficient_users.head(10)\n",
    "\n",
    "plt.figure(figsize=(8, 5))\n",
    "barplot = sns.barplot(y=top_users[\"User\"], x=top_users[\"user_job_hours\"], orient=\"h\")\n",
    "plt.xlabel(\"Job Hours\")\n",
    "plt.ylabel(\"User\")\n",
    "plt.title(\"Top 10 Inefficient Users by Allocated VRAM Efficiency Contribution\")\n",
    "\n",
    "# Annotate bars with expected_value_alloc_vram_efficiency, keeping text fully inside the plot's right spine\n",
    "ax = barplot\n",
    "xmax = top_users[\"user_job_hours\"].max()\n",
    "# Add headroom for annotation space (20% extra)\n",
    "xlim = xmax * 1.20 if xmax > 0 else 1\n",
    "ax.set_xlim(0, xlim)\n",
    "\n",
    "# Calculate annotation x-position: place at 98% of xlim or just left of the right spine, whichever is smaller\n",
    "for i, (job_hours, efficiency) in enumerate(\n",
    "    zip(\n",
    "        top_users[\"user_job_hours\"],\n",
    "        top_users[\"expected_value_alloc_vram_efficiency\"],\n",
    "        strict=True,\n",
    "    )\n",
    "):\n",
    "    # Place annotation at min(job_hours + 2% of xlim, 98% of xlim)\n",
    "    xpos = min(job_hours + xlim * 0.02, xlim * 0.98)\n",
    "    # If bar is very close to right spine, nudge annotation left to avoid overlap\n",
    "    if xpos > xlim * 0.96:\n",
    "        xpos = xlim * 0.96\n",
    "    ax.text(xpos, i, f\"Eff: {efficiency:.2f}\", va=\"center\", ha=\"left\", fontsize=10, color=\"black\", clip_on=True)\n",
    "\n",
    "plt.tight_layout()\n",
    "plt.show()"
   ]
  },
  {
   "cell_type": "markdown",
<<<<<<< HEAD
   "id": "14",
=======
   "id": "22",
>>>>>>> 4de683cb
   "metadata": {},
   "source": [
    "#### <a id='toc1_2_2_2_'></a>[Find Inefficient Users based on `vram_hours`](#toc0_)"
   ]
  },
  {
   "cell_type": "code",
   "execution_count": null,
<<<<<<< HEAD
   "id": "15",
=======
   "id": "23",
>>>>>>> 4de683cb
   "metadata": {},
   "outputs": [],
   "source": [
    "inefficient_users_vram_hours = efficiency_analysis.find_inefficient_users_by_vram_hours(\n",
    "    vram_hours_filter={\"min\": 200, \"inclusive\": True},  # VRAM-hours threshold for identifying inefficient users\n",
    "    min_jobs=5,  # Minimum number of jobs to consider a user\n",
    ")\n",
    "# Display top inefficient users by VRAM-hours\n",
    "print(\"\\nTop inefficient users by VRAM-hours:\")\n",
    "display(inefficient_users_vram_hours.head(20))\n",
    "\n",
    "\n",
    "# Plot top inefficient users by VRAM-hours, with VRAM-hours as labels\n",
<<<<<<< HEAD
    "plt.figure(figsize=(8, 8))\n",
    "barplot = sns.barplot(y=top_users[\"User\"], x=top_users[\"vram_hours\"], orient=\"h\")\n",
    "plt.xlabel(\"VRAM-Hours\")\n",
    "plt.ylabel(\"User\")\n",
    "plt.title(\"Top 10 Inefficient Users by VRAM-Hours\")\n",
    "# Annotate bars with gpu_hours, keeping text fully inside the plot's right spine\n",
    "ax = barplot\n",
    "xmax = top_users[\"vram_hours\"].max()\n",
    "# Add headroom for annotation space (20% extra)\n",
    "xlim = xmax * 1.6 if xmax > 0 else 1\n",
    "ax.set_xlim(0, xlim)\n",
    "# Calculate annotation x-position: place at 98% of xlim or just left of the right spine, whichever is smaller\n",
    "for i, (vram_hours, user_job_hours) in enumerate(\n",
    "    zip(\n",
    "        top_users[\"vram_hours\"],\n",
    "        top_users[\"user_job_hours\"],\n",
    "        strict=True,\n",
    "    )\n",
    "):\n",
    "    # Place annotation at min(vram_hours + 2% of xlim, 98% of xlim)\n",
    "    xpos = min(vram_hours + xlim * 0.02, xlim * 0.98)\n",
    "    ax.text(\n",
    "        xpos,\n",
    "        i,\n",
    "        f\"VRAM-Hours: {vram_hours:.2f}\\n Job Hours: {user_job_hours:.2f}\",\n",
    "        va=\"center\",\n",
    "        ha=\"left\",\n",
    "        fontsize=10,\n",
    "        color=\"black\",\n",
    "        clip_on=True,\n",
    "    )\n",
    "plt.tight_layout()\n",
    "plt.show()"
=======
    "users_with_metrics_visualizer = UsersWithMetricsVisualizer(inefficient_users_vram_hours.head(20))\n",
    "users_with_metrics_visualizer.visualize(\n",
    "    column=\"vram_hours\", bar_label_columns=[\"vram_hours\", \"user_job_hours\"], figsize=(8, 10)\n",
    ")"
>>>>>>> 4de683cb
   ]
  },
  {
   "cell_type": "markdown",
<<<<<<< HEAD
   "id": "16",
=======
   "id": "24",
>>>>>>> 4de683cb
   "metadata": {},
   "source": [
    "### <a id='toc1_2_3_'></a>[PI Group Efficiency Metrics](#toc0_)"
   ]
  },
  {
   "cell_type": "code",
   "execution_count": null,
<<<<<<< HEAD
   "id": "17",
=======
   "id": "25",
>>>>>>> 4de683cb
   "metadata": {},
   "outputs": [],
   "source": [
    "pi_accounts_with_metrics"
   ]
  },
  {
   "cell_type": "markdown",
<<<<<<< HEAD
   "id": "18",
=======
   "id": "26",
>>>>>>> 4de683cb
   "metadata": {},
   "source": [
    "#### <a id='toc1_2_3_1_'></a>[Find Inefficient PIs based on `vram_hours`](#toc0_)"
   ]
  },
  {
   "cell_type": "code",
   "execution_count": null,
<<<<<<< HEAD
   "id": "19",
=======
   "id": "27",
>>>>>>> 4de683cb
   "metadata": {},
   "outputs": [],
   "source": [
    "inefficient_pis_vram_hours = efficiency_analysis.sort_and_filter_records_with_metrics(\n",
    "    metrics_df_name_enum=ea.MetricsDataFrameNameEnum.PI_GROUPS,\n",
    "    sorting_key=\"pi_acc_vram_hours\",\n",
    "    ascending=False,\n",
    "    filter_criteria={\n",
    "        \"pi_acc_vram_hours\": {\"min\": 200, \"inclusive\": True},  # VRAM-hours threshold for identifying inefficient users\n",
    "        \"job_count\": {\"min\": 5, \"inclusive\": True},  # Minimum number of jobs to consider a PI account\n",
    "    },\n",
    ")\n",
    "# Display top inefficient users by VRAM-hours\n",
    "print(\"\\nTop inefficient PI Groups by VRAM-hours:\")\n",
    "display(inefficient_pis_vram_hours.head(20))\n",
    "\n",
    "top_pi_accounts = inefficient_pis_vram_hours.head(20)\n",
    "\n",
    "# Plot top inefficient users by VRAM-hours, with VRAM-hours as labels\n",
    "plt.figure(figsize=(8, 8))\n",
    "barplot = sns.barplot(\n",
    "    y=top_pi_accounts[\"pi_account\"],\n",
    "    x=top_pi_accounts[\"pi_acc_vram_hours\"],\n",
    "    order=top_pi_accounts[\"pi_account\"].tolist(),  # Only show present values\n",
    "    orient=\"h\",\n",
    ")\n",
    "plt.xlabel(\"VRAM-Hours\")\n",
    "plt.ylabel(\"PI Account\")\n",
    "plt.title(\"Top Inefficient PI Accounts by VRAM-Hours\")\n",
    "# Annotate bars with gpu_hours, keeping text fully inside the plot's right spine\n",
    "ax = barplot\n",
    "xmax = top_pi_accounts[\"pi_acc_vram_hours\"].max()\n",
    "# Add headroom for annotation space (20% extra)\n",
    "xlim = xmax * 1.6 if xmax > 0 else 1\n",
    "ax.set_xlim(0, xlim)\n",
    "# Calculate annotation x-position: place at 98% of xlim or just left of the right spine, whichever is smaller\n",
    "for i, (vram_hours, pi_acc_job_hours) in enumerate(\n",
    "    zip(\n",
    "        top_pi_accounts[\"pi_acc_vram_hours\"],\n",
    "        top_pi_accounts[\"pi_acc_job_hours\"],\n",
    "        strict=True,\n",
    "    )\n",
    "):\n",
    "    # Place annotation at min(vram_hours + 2% of xlim, 98% of xlim)\n",
    "    xpos = min(vram_hours + xlim * 0.02, xlim * 0.98)\n",
    "    ax.text(\n",
    "        xpos,\n",
    "        i,\n",
    "        f\"VRAM-Hours: {vram_hours:.2f}\\n Job Hours: {pi_acc_job_hours:.2f}\",\n",
    "        va=\"center\",\n",
    "        ha=\"left\",\n",
    "        fontsize=10,\n",
    "        color=\"black\",\n",
    "        clip_on=True,\n",
    "    )\n",
    "plt.tight_layout()\n",
    "plt.show()"
   ]
  },
  {
   "cell_type": "markdown",
<<<<<<< HEAD
   "id": "20",
=======
   "id": "28",
>>>>>>> 4de683cb
   "metadata": {},
   "source": [
    "## <a id='toc1_3_'></a>[Example: Analyze all jobs with no VRAM constraints](#toc0_)"
   ]
  },
  {
   "cell_type": "code",
   "execution_count": null,
<<<<<<< HEAD
   "id": "21",
=======
   "id": "29",
>>>>>>> 4de683cb
   "metadata": {},
   "outputs": [],
   "source": [
    "# Filter jobs where no VRAM constraint was set but a GPU was allocated\n",
    "no_vram_constraint_efficiency_analysis = ea.EfficiencyAnalysis(jobs_df=preprocessed_jobs_df)\n",
    "all_no_vram_constraint_jobs = no_vram_constraint_efficiency_analysis.filter_jobs_for_analysis(\n",
    "    vram_constraint_filter={\"min\": 0, \"inclusive\": False},  # No VRAM constraints\n",
    "    gpu_count_filter={\"min\": 1, \"inclusive\": True},  # At least one GPU allocated\n",
<<<<<<< HEAD
=======
    "    gpu_mem_usage_filter={\"min\": 0, \"inclusive\": False},  # Used more than 0 GiB of VRAM\n",
>>>>>>> 4de683cb
    ")\n",
    "\n",
    "display(all_no_vram_constraint_jobs.head(10))\n",
    "print(all_no_vram_constraint_jobs.shape)"
   ]
  },
  {
   "cell_type": "markdown",
   "id": "30",
   "metadata": {},
   "source": [
    "### <a id='toc1_3_1_'></a>[Job Efficiency Metrics](#toc0_)"
   ]
  },
  {
   "cell_type": "code",
   "execution_count": null,
   "id": "31",
   "metadata": {},
   "outputs": [],
   "source": [
    "no_vram_constraint_jobs_with_metrics = no_vram_constraint_efficiency_analysis.calculate_job_efficiency_metrics(\n",
    "    all_no_vram_constraint_jobs\n",
    ")\n",
    "\n",
    "# Set option to display all columns\n",
    "pd.set_option(\"display.max_columns\", None)\n",
    "# Display the DataFrame\n",
    "display(no_vram_constraint_jobs_with_metrics.head(10))\n",
    "# To revert to default settings (optional)\n",
    "pd.reset_option(\"display.max_columns\")\n",
<<<<<<< HEAD
    "print(f\"Jobs found: {len(jobs_with_metrics)}\")"
=======
    "print(f\"Jobs found: {len(no_vram_constraint_jobs_with_metrics)}\")"
   ]
  },
  {
   "cell_type": "markdown",
   "id": "32",
   "metadata": {},
   "source": [
    "#### <a id='toc1_3_1_1_'></a>[Problem with duplicate JobIDs](#toc0_)"
   ]
  },
  {
   "cell_type": "code",
   "execution_count": null,
   "id": "33",
   "metadata": {},
   "outputs": [],
   "source": [
    "# select jobs with specific job id\n",
    "pd.set_option(\"display.max_columns\", None)\n",
    "# Display the DataFrame\n",
    "display(no_vram_constraint_jobs_with_metrics[no_vram_constraint_jobs_with_metrics[\"JobID\"] == 24374463])\n",
    "pd.reset_option(\"display.max_columns\")"
   ]
  },
  {
   "cell_type": "markdown",
   "id": "34",
   "metadata": {},
   "source": [
    "#### <a id='toc1_3_1_2_'></a>[Top users with most number of jobs that have no VRAM constraints](#toc0_)"
>>>>>>> 4de683cb
   ]
  },
  {
   "cell_type": "code",
   "execution_count": null,
<<<<<<< HEAD
   "id": "22",
=======
   "id": "35",
>>>>>>> 4de683cb
   "metadata": {},
   "outputs": [],
   "source": [
    "# Plot top users by number of jobs with no VRAM constraints\n",
    "if not all_no_vram_constraint_jobs.empty:\n",
    "    plt.figure(figsize=(10, 5))\n",
    "    user_counts = all_no_vram_constraint_jobs[\"User\"].value_counts().head(20)\n",
    "    sns.barplot(x=user_counts.values, y=user_counts.index, orient=\"h\")\n",
    "    plt.xlabel(\"Number of Jobs\")\n",
    "    plt.ylabel(\"User\")\n",
    "    plt.title(\"Top 20 Users: Jobs with no VRAM Constraints\")\n",
    "    plt.tight_layout()\n",
    "    plt.show()\n",
    "else:\n",
    "    print(\"No jobs found without VRAM constraints.\")"
   ]
  },
  {
   "cell_type": "markdown",
   "id": "36",
   "metadata": {},
   "source": [
    "#### <a id='toc1_3_1_3_'></a>[Find inefficient jobs with no VRAM Constraints based on `alloc_vram_efficiency_score`](#toc0_)"
   ]
  },
  {
   "cell_type": "code",
   "execution_count": null,
   "id": "37",
   "metadata": {},
   "outputs": [],
   "source": [
    "low_alloc_vram_score_jobs = no_vram_constraint_efficiency_analysis.sort_and_filter_records_with_metrics(\n",
    "    metrics_df_name_enum=ea.MetricsDataFrameNameEnum.JOBS,\n",
    "    sorting_key=\"alloc_vram_efficiency_score\",\n",
    "    ascending=True,  # Sort by alloc_vram_efficiency_score in ascending order\n",
    "    filter_criteria={\n",
    "        \"alloc_vram_efficiency_score\": {\"max\": -10, \"inclusive\": True},  # score threshold\n",
    "    },\n",
    ")\n",
    "# Display top inefficient users by alloc_vram_efficiency_score\n",
    "print(\"\\nTop inefficient Jobs by allocated VRAM efficiency score:\")\n",
    "\n",
    "display(low_alloc_vram_score_jobs.head(20))\n",
    "\n",
    "jobs_with_metrics_visualizer = JobsWithMetricsVisualizer(low_alloc_vram_score_jobs.head(20))\n",
    "jobs_with_metrics_visualizer.visualize(\n",
    "    column=\"alloc_vram_efficiency_score\",\n",
    "    bar_label_columns=[\"alloc_vram_efficiency_score\", \"job_hours\"],\n",
    "    figsize=(10, 12),\n",
    ")"
   ]
  }
 ],
<<<<<<< HEAD
 "metadata": {
  "kernelspec": {
   "display_name": "duckdb",
   "language": "python",
   "name": "python3"
  },
  "language_info": {
   "name": "python",
   "version": "3.11.9"
  }
 },
=======
 "metadata": {},
>>>>>>> 4de683cb
 "nbformat": 4,
 "nbformat_minor": 5
}<|MERGE_RESOLUTION|>--- conflicted
+++ resolved
@@ -112,15 +112,9 @@
    "outputs": [],
    "source": [
     "# Load the jobs DataFrame from DuckDB\n",
-<<<<<<< HEAD
-    "\n",
-    "efficiency_analysis = vram_usage.EfficiencyAnalysis(\n",
-    "    db_path=\"../data/slurm_data.db\",\n",
-=======
     "preprocessed_jobs_df = ea.load_preprocessed_jobs_dataframe_from_duckdb(\n",
     "    db_path=\"../data/slurm_data.db\",\n",
     "    table_name=\"Jobs\",\n",
->>>>>>> 4de683cb
     ")\n",
     "display(preprocessed_jobs_df.head(10))\n",
     "print(preprocessed_jobs_df.shape)"
@@ -138,8 +132,6 @@
    "cell_type": "code",
    "execution_count": null,
    "id": "9",
-<<<<<<< HEAD
-=======
    "metadata": {},
    "outputs": [],
    "source": [
@@ -150,7 +142,6 @@
    "cell_type": "code",
    "execution_count": null,
    "id": "10",
->>>>>>> 4de683cb
    "metadata": {},
    "outputs": [],
    "source": [
@@ -178,13 +169,6 @@
    "source": [
     "metrics_dict = efficiency_analysis.calculate_all_efficiency_metrics(filtered_jobs)\n",
     "\n",
-<<<<<<< HEAD
-    "\n",
-    "jobs_with_metrics = metrics_dict[\"jobs_with_efficiency_metrics\"]\n",
-    "users_with_metrics = metrics_dict[\"users_with_efficiency_metrics\"]\n",
-    "pi_accounts_with_metrics = metrics_dict[\"pi_accounts_with_efficiency_metrics\"]\n",
-    "\n",
-=======
     "jobs_with_metrics = metrics_dict[\"jobs_with_efficiency_metrics\"]\n",
     "users_with_metrics = metrics_dict[\"users_with_efficiency_metrics\"]\n",
     "pi_accounts_with_metrics = metrics_dict[\"pi_accounts_with_efficiency_metrics\"]"
@@ -205,27 +189,19 @@
    "metadata": {},
    "outputs": [],
    "source": [
->>>>>>> 4de683cb
     "# Set option to display all columns\n",
     "pd.set_option(\"display.max_columns\", None)\n",
     "# Display the DataFrame\n",
     "display(jobs_with_metrics.head(10))\n",
     "# To revert to default settings (optional)\n",
     "pd.reset_option(\"display.max_columns\")\n",
-<<<<<<< HEAD
-=======
-    "\n",
->>>>>>> 4de683cb
+    "\n",
     "print(f\"Jobs found: {len(jobs_with_metrics)}\")"
    ]
   },
   {
    "cell_type": "markdown",
-<<<<<<< HEAD
-   "id": "10",
-=======
    "id": "15",
->>>>>>> 4de683cb
    "metadata": {},
    "source": [
     "#### <a id='toc1_2_1_1_'></a>[Find most inefficient jobs with no VRAM constraints based on `vram_hours`](#toc0_)"
@@ -234,9 +210,6 @@
   {
    "cell_type": "code",
    "execution_count": null,
-<<<<<<< HEAD
-   "id": "11",
-=======
    "id": "16",
    "metadata": {},
    "outputs": [],
@@ -273,7 +246,6 @@
    "cell_type": "code",
    "execution_count": null,
    "id": "18",
->>>>>>> 4de683cb
    "metadata": {},
    "outputs": [],
    "source": [
@@ -282,11 +254,7 @@
   },
   {
    "cell_type": "markdown",
-<<<<<<< HEAD
-   "id": "12",
-=======
    "id": "19",
->>>>>>> 4de683cb
    "metadata": {},
    "source": [
     "#### <a id='toc1_2_2_1_'></a>[Find Inefficient Users based on `expected_value_alloc_vram_efficiency`](#toc0_)"
@@ -295,11 +263,7 @@
   {
    "cell_type": "code",
    "execution_count": null,
-<<<<<<< HEAD
-   "id": "13",
-=======
    "id": "20",
->>>>>>> 4de683cb
    "metadata": {},
    "outputs": [],
    "source": [
@@ -383,11 +347,7 @@
   },
   {
    "cell_type": "markdown",
-<<<<<<< HEAD
-   "id": "14",
-=======
    "id": "22",
->>>>>>> 4de683cb
    "metadata": {},
    "source": [
     "#### <a id='toc1_2_2_2_'></a>[Find Inefficient Users based on `vram_hours`](#toc0_)"
@@ -396,11 +356,7 @@
   {
    "cell_type": "code",
    "execution_count": null,
-<<<<<<< HEAD
-   "id": "15",
-=======
    "id": "23",
->>>>>>> 4de683cb
    "metadata": {},
    "outputs": [],
    "source": [
@@ -414,55 +370,15 @@
     "\n",
     "\n",
     "# Plot top inefficient users by VRAM-hours, with VRAM-hours as labels\n",
-<<<<<<< HEAD
-    "plt.figure(figsize=(8, 8))\n",
-    "barplot = sns.barplot(y=top_users[\"User\"], x=top_users[\"vram_hours\"], orient=\"h\")\n",
-    "plt.xlabel(\"VRAM-Hours\")\n",
-    "plt.ylabel(\"User\")\n",
-    "plt.title(\"Top 10 Inefficient Users by VRAM-Hours\")\n",
-    "# Annotate bars with gpu_hours, keeping text fully inside the plot's right spine\n",
-    "ax = barplot\n",
-    "xmax = top_users[\"vram_hours\"].max()\n",
-    "# Add headroom for annotation space (20% extra)\n",
-    "xlim = xmax * 1.6 if xmax > 0 else 1\n",
-    "ax.set_xlim(0, xlim)\n",
-    "# Calculate annotation x-position: place at 98% of xlim or just left of the right spine, whichever is smaller\n",
-    "for i, (vram_hours, user_job_hours) in enumerate(\n",
-    "    zip(\n",
-    "        top_users[\"vram_hours\"],\n",
-    "        top_users[\"user_job_hours\"],\n",
-    "        strict=True,\n",
-    "    )\n",
-    "):\n",
-    "    # Place annotation at min(vram_hours + 2% of xlim, 98% of xlim)\n",
-    "    xpos = min(vram_hours + xlim * 0.02, xlim * 0.98)\n",
-    "    ax.text(\n",
-    "        xpos,\n",
-    "        i,\n",
-    "        f\"VRAM-Hours: {vram_hours:.2f}\\n Job Hours: {user_job_hours:.2f}\",\n",
-    "        va=\"center\",\n",
-    "        ha=\"left\",\n",
-    "        fontsize=10,\n",
-    "        color=\"black\",\n",
-    "        clip_on=True,\n",
-    "    )\n",
-    "plt.tight_layout()\n",
-    "plt.show()"
-=======
     "users_with_metrics_visualizer = UsersWithMetricsVisualizer(inefficient_users_vram_hours.head(20))\n",
     "users_with_metrics_visualizer.visualize(\n",
     "    column=\"vram_hours\", bar_label_columns=[\"vram_hours\", \"user_job_hours\"], figsize=(8, 10)\n",
     ")"
->>>>>>> 4de683cb
-   ]
-  },
-  {
-   "cell_type": "markdown",
-<<<<<<< HEAD
-   "id": "16",
-=======
+   ]
+  },
+  {
+   "cell_type": "markdown",
    "id": "24",
->>>>>>> 4de683cb
    "metadata": {},
    "source": [
     "### <a id='toc1_2_3_'></a>[PI Group Efficiency Metrics](#toc0_)"
@@ -471,11 +387,7 @@
   {
    "cell_type": "code",
    "execution_count": null,
-<<<<<<< HEAD
-   "id": "17",
-=======
    "id": "25",
->>>>>>> 4de683cb
    "metadata": {},
    "outputs": [],
    "source": [
@@ -484,11 +396,7 @@
   },
   {
    "cell_type": "markdown",
-<<<<<<< HEAD
-   "id": "18",
-=======
    "id": "26",
->>>>>>> 4de683cb
    "metadata": {},
    "source": [
     "#### <a id='toc1_2_3_1_'></a>[Find Inefficient PIs based on `vram_hours`](#toc0_)"
@@ -497,11 +405,7 @@
   {
    "cell_type": "code",
    "execution_count": null,
-<<<<<<< HEAD
-   "id": "19",
-=======
    "id": "27",
->>>>>>> 4de683cb
    "metadata": {},
    "outputs": [],
    "source": [
@@ -563,11 +467,7 @@
   },
   {
    "cell_type": "markdown",
-<<<<<<< HEAD
-   "id": "20",
-=======
    "id": "28",
->>>>>>> 4de683cb
    "metadata": {},
    "source": [
     "## <a id='toc1_3_'></a>[Example: Analyze all jobs with no VRAM constraints](#toc0_)"
@@ -576,11 +476,7 @@
   {
    "cell_type": "code",
    "execution_count": null,
-<<<<<<< HEAD
-   "id": "21",
-=======
    "id": "29",
->>>>>>> 4de683cb
    "metadata": {},
    "outputs": [],
    "source": [
@@ -589,10 +485,7 @@
     "all_no_vram_constraint_jobs = no_vram_constraint_efficiency_analysis.filter_jobs_for_analysis(\n",
     "    vram_constraint_filter={\"min\": 0, \"inclusive\": False},  # No VRAM constraints\n",
     "    gpu_count_filter={\"min\": 1, \"inclusive\": True},  # At least one GPU allocated\n",
-<<<<<<< HEAD
-=======
     "    gpu_mem_usage_filter={\"min\": 0, \"inclusive\": False},  # Used more than 0 GiB of VRAM\n",
->>>>>>> 4de683cb
     ")\n",
     "\n",
     "display(all_no_vram_constraint_jobs.head(10))\n",
@@ -624,9 +517,6 @@
     "display(no_vram_constraint_jobs_with_metrics.head(10))\n",
     "# To revert to default settings (optional)\n",
     "pd.reset_option(\"display.max_columns\")\n",
-<<<<<<< HEAD
-    "print(f\"Jobs found: {len(jobs_with_metrics)}\")"
-=======
     "print(f\"Jobs found: {len(no_vram_constraint_jobs_with_metrics)}\")"
    ]
   },
@@ -658,17 +548,12 @@
    "metadata": {},
    "source": [
     "#### <a id='toc1_3_1_2_'></a>[Top users with most number of jobs that have no VRAM constraints](#toc0_)"
->>>>>>> 4de683cb
-   ]
-  },
-  {
-   "cell_type": "code",
-   "execution_count": null,
-<<<<<<< HEAD
-   "id": "22",
-=======
+   ]
+  },
+  {
+   "cell_type": "code",
+   "execution_count": null,
    "id": "35",
->>>>>>> 4de683cb
    "metadata": {},
    "outputs": [],
    "source": [
@@ -723,21 +608,7 @@
    ]
   }
  ],
-<<<<<<< HEAD
- "metadata": {
-  "kernelspec": {
-   "display_name": "duckdb",
-   "language": "python",
-   "name": "python3"
-  },
-  "language_info": {
-   "name": "python",
-   "version": "3.11.9"
-  }
- },
-=======
  "metadata": {},
->>>>>>> 4de683cb
  "nbformat": 4,
  "nbformat_minor": 5
 }