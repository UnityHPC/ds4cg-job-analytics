## Introduction
This repository is a place to contain the tools developed over the course of the DS4CG 2025 summer internship project with Unity.

## Table of Contents

- [Introduction](#introduction)
- [Contributing to this repository](#contributing-to-this-repository)
- [Getting started on Unity](#getting-started-on-unity)
- [Development Environment](#development-environment)
- [Code Style & Linting](#code-style--linting)
- [Documentation](#documentation)
- [Testing](#testing)
- [Support](#support)
- [The dataset](#the-dataset)

## Contributing to this repository

The following guidelines may prove helpful in maximizing the utility of this repository:

- Please avoid committing code unless it is meant to be used by the rest of the team.
- New code should first be committed in a dedicated branch (```feature/newanalysis``` or ```bugfix/typo```), and later merged into ```main``` following a code review.
- Shared datasets should usually be managed with a shared folder on Unity, not committed to Git.
- Prefer committing Python modules with plotting routines like ```scripts/gpu_metrics.py``` instead of Jupyter notebooks, when possible. 
  
## Getting started on Unity

You'll need to first install a few dependencies, which include DuckDB, Pandas, and some plotting libraries. More details for running the project will need be added here later.
### Version Control
To provide the path of the git configuration file of this project to git, run:

    git config --local include.path ../.gitconfig

### Jupyter notebooks

You can run Jupyter notebooks on Unity through the OpenOnDemand portal. To make your environment 
visible in Jupyter, run 

    python -m ipykernel install --user --name "Duck DB"

By default, Jupyter Notebook outoputs are removed via a git filter before the notebook is committed to git. To add an exception and keep the output of a notebook, add the following line to [notebooks/.gitattributes](```notebooks/.gitattributes```):

    <NOTEBOOK_NAME>.ipynb !filter=strip-notebook-output

from within the environment. This will add "Duck DB" as a kernel option in the dropdown.

## Development Environment

To set up your development environment, use the provided `dev-requirements.txt` for all development dependencies (including linting, testing, and documentation tools).

This project requires **Python 3.11**. Make sure you have Python 3.11 installed before creating the virtual environment.

### Windows (PowerShell)

    python -m venv duckdb
    .\duckdb\Scripts\Activate.ps1
    pip install -r requirements.txt
    pip install -r dev-requirements.txt

### Linux / macOS (bash/zsh)

    python -m venv duckdb
    source duckdb/bin/activate
    pip install -r requirements.txt
    pip install -r dev-requirements.txt

If you need to reset your environment, you can delete the `duckdb` folder and recreate it as above.

## Code Style & Linting

### Ruff

This repository uses [Ruff](https://docs.astral.sh/ruff/) for linting and formatting. All code must pass Ruff checks before being committed. To run Ruff:

    ruff check .
    ruff format .

If using VS Code, you can install the [Ruff](https://marketplace.visualstudio.com/items?itemName=charliermarsh.ruff) extension for an integrated experience. 

Ruff automatically checks your code when you open or edit Python or Jupyter Notebook files. You can use the extension to:

- View diagnostics: Linting issues are highlighted and can be viewed in the Problems panel (Ctrl+Shift+M).
- Fix issues: Use Quick Fix options for individual issues.
- Run the `Ruff: Fix all auto-fixable problems` command to address multiple violations. By default, unsafe fixes require explicit configuration in your Ruff file.
- Format code: Use the `Format Document` command or configure formatting on save.

### Mypy

This repository uses [Mypy](https://mypy-lang.org/) for static Typing in Python. All code should pass Mypy checks. To run it in terminal:

    mypy --config-file pyproject.toml .

If using VS Code, you can install the [Mypy Type Checker](https://marketplace.visualstudio.com/items?itemName=ms-python.mypy-type-checker) extension for an integrated experience. To adjust the extension settings similar to:

    "mypy-type-checker.args": [
    "--config-file=pyproject.toml"
    ]
    "mypy-type-checker.cwd": "${workspaceFolder}/ds4cg-job-analytics"
    "mypy-type-checker.preferDaemon": true
    "mypy-type-checker.reportingScope": "workspace"

To manage Mypy with this extension, you can use the following commands:

- `Mypy: Recheck Workspace`: Re-run Mypy on the workspace.

- `Mypy: Restart Daemon and Recheck Workspace`: Restart the Mypy daemon and recheck.

### Docstrings

All Python code should use [**Google-style docstrings**](https://google.github.io/styleguide/pyguide.html#381-docstrings). Example template:

    def example_function(arg1: int, arg2: str) -> None:
        """
        Brief description of what the function does.

        Args:
            arg1 (int): Description of arg1.
            arg2 (str): Description of arg2.

        Returns:
            None
        """
        # ...function code...

## Documentation

This repository uses [MkDocs](https://www.mkdocs.org/) for project documentation. The documentation source files are located in the `docs/` directory and the configuration is in `mkdocs.yml`.

To build and serve the documentation locally:

    pip install -r dev-requirements.txt
    mkdocs serve

To build the static site:

    mkdocs build

To deploy the documentation (e.g., to GitHub Pages):

    mkdocs gh-deploy

See the [MkDocs documentation](https://www.mkdocs.org/user-guide/) for more details and advanced usage.

### Documenting New Features

For any new features, modules, or major changes, please add a corresponding `.md` file under the `docs/` directory. This helps keep the project documentation up to date and useful for all users and contributors.

## Testing

To run tests, use the provided test scripts or `pytest` (if available):

    pytest


### Support

The Unity documentation (https://docs.unity.rc.umass.edu/) has a lot of useful
background information about Unity in particular and HPC in general. It will help explain a lot of
the terms used in the dataset schema below. For specific issues with the code in this repo or the
DuckDB dataset, feel free to reach out to Benjamin Pachev on the Unity Slack.

## The dataset

The primary dataset for this project is a DuckDB database that contains information about jobs on
Unity. It is contained under ```/modules/admin-resources/reporting/slurm_data.db``` and is updated daily.
A schema is provided below. In addition to the columns in the DuckDB file, ```scripts/gpu_metrics.py```
contains tools to add a number of useful derived columns for plotting and analysis.

| Column | Type | Description |
| :---    | :--- | :------------ |
| UUID   | VARCHAR | Unique identifier | 
| JobID  | INTEGER | Slurm job ID |
| ArrayID | INTEGER | Position in job array |
|ArrayJobID| INTEGER | Slurm job ID within array|
| JobName |  VARCHAR | Name of job |
| IsArray |  BOOLEAN | Indicator if job is part of an array |
| Interactive |  VARCHAR | Indicator if job was interactive
| Preempted |  BOOLEAN |  Was job preempted |
| Account |  VARCHAR |  Slurm account (PI group) |
| User |  VARCHAR |  Unity user |
| Constraints |  VARCHAR[] | Job constraints |
| QOS |  VARCHAR | Job QOS |
| Status |  VARCHAR | Job status on termination |
| ExitCode |  VARCHAR | Job exit code |
| SubmitTime |  TIMESTAMP_NS |  Job submission time |
| StartTime |  TIMESTAMP_NS | Job start time
| EndTime |  TIMESTAMP_NS | Job end time |
| Elapsed |  INTEGER | Job runtime (seconds) |
| TimeLimit |  INTEGER | Job time limit (seconds) |
| Partition |  VARCHAR | Job partition |
| Nodes |  VARCHAR | Job nodes as compact string |
| NodeList |  VARCHAR[] | List of job nodes |
| CPUs |  SMALLINT | Number of CPU cores |
| Memory |  INTEGER | Job allocated memory (bytes) |
| GPUs |  SMALLINT | Number of GPUs requested |
<<<<<<< HEAD
| GPUType |  VARCHAR[] | List of GPU types |
ytes) |
| GPUs |  SMALLINT | Number of GPUs requested |
| GPUType |  DICT | Dictionary with keys as type of GPU (str) and the values as number of GPUs corresponding to that type (int) |
s |
| CPUs |  SMALLINT | Number of CPUs |
| Memory |  INTEGER | Job allocated memory (bytes) |
| GPUs |  SMALLINT | Number of GPUs requested |
| GPUType |  VARCHAR[] | List of GPU types |
 INTEGER | Job runtime (seconds) |
| TimeLimit |  INTEGER | Job time limit (seconds) |
| Partition |  VARCHAR | Job partition |
| Nodes |  VARCHAR | Job nodes as compact string |
| NodeList |  VARCHAR[] | List of job nodes |
| CPUs |  SMALLINT | Number of CPUs |
| Memory |  INTEGER | Job allocated memory (bytes) |
| GPUs |  SMALLINT | Number of GPUs requested |
| GPUType |  VARCHAR[] | List of GPU types |
=======
| GPUType |  DICT | Dictionary with keys as type of GPU (str) and the values as number of GPUs corresponding to that type (int) |
>>>>>>> 2f6f85ca
| GPUMemUsage |  FLOAT | GPU memory usage (bytes) |
| GPUComputeUsage |  FLOAT | GPU compute usage (pct) |
| CPUMemUsage |  FLOAT | GPU memory usage (bytes) |
| CPUComputeUsage |  FLOAT | CPU compute usage (pct) |
<|MERGE_RESOLUTION|>--- conflicted
+++ resolved
@@ -189,10 +189,9 @@
 | Partition |  VARCHAR | Job partition |
 | Nodes |  VARCHAR | Job nodes as compact string |
 | NodeList |  VARCHAR[] | List of job nodes |
-| CPUs |  SMALLINT | Number of CPU cores |
+| CPUs |  SMALLINT | Number of CPUs |
 | Memory |  INTEGER | Job allocated memory (bytes) |
 | GPUs |  SMALLINT | Number of GPUs requested |
-<<<<<<< HEAD
 | GPUType |  VARCHAR[] | List of GPU types |
 ytes) |
 | GPUs |  SMALLINT | Number of GPUs requested |
@@ -207,13 +206,10 @@
 | Partition |  VARCHAR | Job partition |
 | Nodes |  VARCHAR | Job nodes as compact string |
 | NodeList |  VARCHAR[] | List of job nodes |
-| CPUs |  SMALLINT | Number of CPUs |
+| CPUs |  SMALLINT | Number of CPU cores |
 | Memory |  INTEGER | Job allocated memory (bytes) |
 | GPUs |  SMALLINT | Number of GPUs requested |
-| GPUType |  VARCHAR[] | List of GPU types |
-=======
 | GPUType |  DICT | Dictionary with keys as type of GPU (str) and the values as number of GPUs corresponding to that type (int) |
->>>>>>> 2f6f85ca
 | GPUMemUsage |  FLOAT | GPU memory usage (bytes) |
 | GPUComputeUsage |  FLOAT | GPU compute usage (pct) |
 | CPUMemUsage |  FLOAT | GPU memory usage (bytes) |
