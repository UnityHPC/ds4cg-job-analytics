--- conflicted
+++ resolved
@@ -185,13 +185,8 @@
 | Partition |  VARCHAR | Job partition |
 | Nodes |  VARCHAR | Job nodes as compact string |
 | NodeList |  VARCHAR[] | List of job nodes |
-<<<<<<< HEAD
-| CPUs |  SMALLINT | Number of CPUs |
-| Memory |  INT | Job allocated memory (MiB) |
-=======
 | CPUs |  SMALLINT | Number of CPU cores |
 | Memory |  INTEGER | Job allocated memory (bytes) |
->>>>>>> 202f611b
 | GPUs |  SMALLINT | Number of GPUs requested |
 | GPUType |  DICT | Dictionary with keys as type of GPU (str) and the values as number of GPUs corresponding to that type (int) |
 | GPUMemUsage |  FLOAT | GPU memory usage (bytes) |
