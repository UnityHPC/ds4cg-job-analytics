import duckdb
import os
import pandas as pd


class DatabaseConnection:
    
    """
    A class to manage database connections using DuckDB.

    This class provides methods to establish a connection to a DuckDB database using a given URL. 
    It can be used to interact with the database and perform operations.

    """
    def __init__(self, db_url: str, read_only: bool = True) -> None:
        self.db_url = db_url
<<<<<<< HEAD
        self.connection = None
        self.connection = self._connect()
=======
        self.connection = self._connect(read_only=read_only)
>>>>>>> aa2469b6
        print(f"Connected to {self.db_url}")

    def _connect(self, read_only: bool) -> duckdb.DuckDBPyConnection:
        """Establish a connection to the DuckDB database.

        Args:
            read_only (bool): If True, the connection will be read-only. We want to set the default to read_only=True.

        Returns: 
            duckdb.DuckDBPyConnection: The connection object to the DuckDB database.
        """
        self.connection = duckdb.connect(database=self.db_url, read_only=read_only)
        return self.connection

<<<<<<< HEAD
    def disconnect(self):
        """Close the connection to the DuckDB database."""
=======
    def _disconnect(self) -> None:
        """Safely close the active database connection"""
>>>>>>> aa2469b6
        self.connection.close()

    def __del__(self) -> None:
        """Ensure the connection is closed when the object is deleted."""
        if self.is_connected():
            self.disconnect()
            if not os.getenv("PYTEST_VERSION"):
                print(f"Disconnected from {self.db_url}")

    def is_connected(self) -> bool:
        """
        Check if the database connection is active.

        Returns: 
            bool: True if the connection is active, False otherwise
        """
        return self.connection is not None

<<<<<<< HEAD
    def fetch_all_column_names(self, table_name: str = "Jobs"):
        """Fetch all column names from the Jobs table."""
        if self.connection is not None:
=======
    def fetch_all_column_names(self, table_name: str = "Jobs") -> list[str]:
        """Fetch all column names from any table. By default, it fetches from a table named 'Jobs'.
        
        Args: 
            table_name (str): The name of the table to fetch all the column names from. Defaults to "Jobs"  

        Raises:
            ConnectionError: If the connection is not established.

        Returns:
            list: A list of column names from the specified table.    
        """
        if self.is_connected():
>>>>>>> aa2469b6
            query = f"SELECT * FROM {table_name} LIMIT 0"
            return self.connection.execute(query).df().columns.tolist()
        else:
            raise ConnectionError("Database connection is not established.")

    def get_schema(self, table_name: str = "Jobs") -> pd.DataFrame:
        """
        Fetch column information for the specified table (types, NULLABLE, etc.).

        Args:
            table_name (str): The name of the table to describe.

        Raises:
            ConnectionError: If the connection is not established.

        Returns:
            pd.DataFrame: A DataFrame containing the column information.
        """
        if self.connection is not None:
            query = f"DESCRIBE {table_name}"
            return self.connection.execute(query).fetchdf()
        else:
            raise ConnectionError("Database connection is not established.")

    def fetch_all_jobs(self, table_name: str = "Jobs") -> pd.DataFrame:
        """Fetch all data from the specified table. Table name is set to Jobs but can be changed accordingly.

<<<<<<< HEAD
    def fetch_all_jobs(self, table_name="Jobs"):
        """Fetch all data from the specified table. Table name is set to Jobs but can be changed accordingly."""
        if self.connection is not None:
=======
        Args:
            table_name (str): The name of the table to fetch data from. Defaults to "Jobs".

        Raises:
            ConnectionError: If the connection is not active.
            
        Returns:
            pd.DataFrame: A pandas DataFrame containing all rows from the specified table.
        """
        if self.is_connected():
>>>>>>> aa2469b6
            query = f"SELECT * FROM {table_name}"
            return self.connection.execute(query).fetchdf()
        else:
            raise ConnectionError("Database connection is not established.")

    def fetch_query(self, query: str) -> pd.DataFrame:
        """
        Fetch data based on a custom query.

        Args:
            query (str): The SQL query to execute.

        Raises:
            ValueError: If the query does not match the database schema or if there is no active connection
            ConnectionError: If the connection is not active.

        Returns:
            pd.DataFrame: The result of the query as a pandas DataFrame.
        """
        if self.connection is not None:
            try:
                return self.connection.query(query).to_df()
            except duckdb.BinderException as e:
                valid_columns = self.fetch_all_column_names()
                raise ValueError(
                    f"This query does not match the database schema. Valid columns are: {valid_columns}."
                ) from e
        else:
            raise ConnectionError("Database connection is not established. Connect to the database first.")<|MERGE_RESOLUTION|>--- conflicted
+++ resolved
@@ -14,12 +14,8 @@
     """
     def __init__(self, db_url: str, read_only: bool = True) -> None:
         self.db_url = db_url
-<<<<<<< HEAD
         self.connection = None
-        self.connection = self._connect()
-=======
         self.connection = self._connect(read_only=read_only)
->>>>>>> aa2469b6
         print(f"Connected to {self.db_url}")
 
     def _connect(self, read_only: bool) -> duckdb.DuckDBPyConnection:
@@ -34,14 +30,8 @@
         self.connection = duckdb.connect(database=self.db_url, read_only=read_only)
         return self.connection
 
-<<<<<<< HEAD
     def disconnect(self):
         """Close the connection to the DuckDB database."""
-=======
-    def _disconnect(self) -> None:
-        """Safely close the active database connection"""
->>>>>>> aa2469b6
-        self.connection.close()
 
     def __del__(self) -> None:
         """Ensure the connection is closed when the object is deleted."""
@@ -59,11 +49,6 @@
         """
         return self.connection is not None
 
-<<<<<<< HEAD
-    def fetch_all_column_names(self, table_name: str = "Jobs"):
-        """Fetch all column names from the Jobs table."""
-        if self.connection is not None:
-=======
     def fetch_all_column_names(self, table_name: str = "Jobs") -> list[str]:
         """Fetch all column names from any table. By default, it fetches from a table named 'Jobs'.
         
@@ -76,8 +61,7 @@
         Returns:
             list: A list of column names from the specified table.    
         """
-        if self.is_connected():
->>>>>>> aa2469b6
+        if self.connection is not None:
             query = f"SELECT * FROM {table_name} LIMIT 0"
             return self.connection.execute(query).df().columns.tolist()
         else:
@@ -105,11 +89,6 @@
     def fetch_all_jobs(self, table_name: str = "Jobs") -> pd.DataFrame:
         """Fetch all data from the specified table. Table name is set to Jobs but can be changed accordingly.
 
-<<<<<<< HEAD
-    def fetch_all_jobs(self, table_name="Jobs"):
-        """Fetch all data from the specified table. Table name is set to Jobs but can be changed accordingly."""
-        if self.connection is not None:
-=======
         Args:
             table_name (str): The name of the table to fetch data from. Defaults to "Jobs".
 
@@ -119,8 +98,7 @@
         Returns:
             pd.DataFrame: A pandas DataFrame containing all rows from the specified table.
         """
-        if self.is_connected():
->>>>>>> aa2469b6
+        if self.connection is not None:
             query = f"SELECT * FROM {table_name}"
             return self.connection.execute(query).fetchdf()
         else:
