--- conflicted
+++ resolved
@@ -3,13 +3,7 @@
 
 
 class DatabaseConnection:
-<<<<<<< HEAD
     def __init__(self, db_url: str, read_only: bool = True):
-=======
-    """A class to manage the connection to a DuckDB database."""
-
-    def __init__(self, db_url: str):
->>>>>>> 62777531
         self.db_url = db_url
         self.connection = self._connect(read_only=read_only)
         print(f"Connected to {self.db_url}")
