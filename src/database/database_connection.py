--- conflicted
+++ resolved
@@ -24,9 +24,6 @@
     def is_connected(self) -> bool:
         return self.connection is not None
 
-    def get_connection_info(self) -> str:
-        return self.connection if self.is_connected() else "No active connection"
-
     def fetch_all_column_names(self, table_name: str = "Jobs"):
         """Fetch all column names from the Jobs table."""
         if self.is_connected():
@@ -35,21 +32,13 @@
         else:
             raise Exception("Not connected")
 
-<<<<<<< HEAD
-    def fetch_all(self, table_name="Jobs"):
-        """Fetch all data from the specified table as a DataFrame."""
-        if not self.is_connected():
-=======
     def fetch_all_jobs(self, table_name="Jobs"):
         """Fetch all data from the specified table. Table name is set to Jobs but can be changed accordingly."""
         if self.is_connected():
             query = f"SELECT * FROM {table_name}"
             return self.connection.execute(query).fetchdf()
         else:
->>>>>>> 5fbbf313
             raise Exception("Not connected")
-        query = f"SELECT * FROM {table_name}"
-        return self.connection.execute(query).df()
 
     def fetch_query(self, query: str):
         """
