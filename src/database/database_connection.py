import duckdb


class DatabaseConnection:
    def __init__(self, db_url: str):
        self.db_url = db_url
        self.connection = self._connect()
        print(f"Connected to {self.db_url}")
    
    def _connect(self) -> duckdb.DuckDBPyConnection:
        """Establish a connection to the DuckDB database."""
        self.connection = duckdb.connect(self.db_url)
        return self.connection

    def disconnect(self):
        self.connection.close()

    def __del__(self):
        """Ensure the connection is closed when the object is deleted."""
        if self.is_connected():
            self.disconnect()
            print(f"Disconnected from {self.db_url}")

    def is_connected(self) -> bool:
        return self.connection is not None

    def get_connection_info(self) -> str:
        return self.connection if self.is_connected() else "No active connection"

    def fetch_all_column_names(self, table_name: str = "Jobs"):
        """Fetch all column names from the Jobs table."""
        if self.is_connected():
            query = f"SELECT * FROM {table_name} LIMIT 0"
            return self.connection.execute(query).df().columns.tolist()
        else:
            raise Exception("Not connected")

<<<<<<< HEAD
    def fetch_all(self, table_name="Jobs"):
        """Fetch all data from the specified table as a DataFrame."""
        if not self.is_connected():
=======
    def fetch_all_jobs(self, table_name="Jobs"):
        """Fetch all data from the specified table. Table name is set to Jobs but can be changed accordingly."""
        if self.is_connected():
            query = f"SELECT * FROM {table_name}"
            return self.connection.execute(query).fetchdf()
        else:
>>>>>>> 5fbbf313
            raise Exception("Not connected")
        query = f"SELECT * FROM {table_name}"
        return self.connection.execute(query).df()

    def fetch_query(self, query: str):
        """
        Fetch data based on a custom query.
        
        Args:
            query (str): The SQL query to execute.

        Raises:
            Exception: If the query does not match the database schema or if there is no active connection

        Returns:
            pd.DataFrame: The result of the query as a pandas DataFrame.
        """
        if self.is_connected():
            try:
                return self.connection.query(query).to_df()
            except duckdb.BinderException as e:
                valid_columns = self.fetch_all_column_names()
                raise Exception(
                    f"This query does not match the database schema. Valid columns are: {valid_columns}."
                ) from e
        else:
            raise Exception("No active database connection.")<|MERGE_RESOLUTION|>--- conflicted
+++ resolved
@@ -6,7 +6,7 @@
         self.db_url = db_url
         self.connection = self._connect()
         print(f"Connected to {self.db_url}")
-    
+
     def _connect(self) -> duckdb.DuckDBPyConnection:
         """Establish a connection to the DuckDB database."""
         self.connection = duckdb.connect(self.db_url)
@@ -35,18 +35,12 @@
         else:
             raise Exception("Not connected")
 
-<<<<<<< HEAD
-    def fetch_all(self, table_name="Jobs"):
-        """Fetch all data from the specified table as a DataFrame."""
-        if not self.is_connected():
-=======
     def fetch_all_jobs(self, table_name="Jobs"):
         """Fetch all data from the specified table. Table name is set to Jobs but can be changed accordingly."""
         if self.is_connected():
             query = f"SELECT * FROM {table_name}"
             return self.connection.execute(query).fetchdf()
         else:
->>>>>>> 5fbbf313
             raise Exception("Not connected")
         query = f"SELECT * FROM {table_name}"
         return self.connection.execute(query).df()
@@ -54,7 +48,7 @@
     def fetch_query(self, query: str):
         """
         Fetch data based on a custom query.
-        
+
         Args:
             query (str): The SQL query to execute.
 
