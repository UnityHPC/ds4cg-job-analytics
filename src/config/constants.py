--- conflicted
+++ resolved
@@ -5,13 +5,7 @@
     "a100": 80,  # By default, 'a100' in constraints is considered to be the 80GiB variant
     "a100-40g": 40,  # 40GB variant of a100 that can be specified explicitly in constraints
     "a100-80g": 80,  # 80GB variant of a100 that can be specified explicitly in constraints
-<<<<<<< HEAD
-    "v100": 16,
-    "v100-32g": 32,  # 32GB variant of v100 that can be specified explicitly in constraints
-    "v100-16g": 16,  # 16GB variant of v100 that can be specified explicitly in constraints
-=======
     "v100": 32,  # By default, 'v100' in constraints is considered to be the 32GiB variant
->>>>>>> 2f6f85ca
     "a40": 48,
     "gh200": 80,
     "rtx_8000": 48,
