--- conflicted
+++ resolved
@@ -33,9 +33,7 @@
     "Account": AdminsAccountEnum,
     "Partition": PartitionEnum,
 }
-<<<<<<< HEAD
-=======
 
-# Storing GPU names that have multiple memory sizes
-MULTIVALENT_GPUS = {"a100": [40, 80], "v100": [16, 32]}
->>>>>>> 9aa9f3a9
+# Storing GPU names that have multiple vram options
+# This is used to determine which GPU variant a job is using based on the VRAM usage
+MULTIVALENT_GPUS = {"a100": [40, 80], "v100": [16, 32]}