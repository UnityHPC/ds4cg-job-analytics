--- conflicted
+++ resolved
@@ -34,8 +34,8 @@
     "Partition": PartitionEnum,
 }
 
-<<<<<<< HEAD
-# Storing GPU names that have multiple memory sizes
+# Storing GPU names that have multiple vram options
+# This is used to determine which GPU variant a job is using based on the VRAM usage
 MULTIVALENT_GPUS = {"a100": [40, 80], "v100": [16, 32]}
 
 
@@ -57,9 +57,4 @@
 }
 
 # can add any columns below that we want to raise error anytime it is not there
-ENFORCE_COLUMNS = {"GPUType", "Constraints", "StartTime", "SubmitTime", "NodeList", "GPUs", "GPUMemUsage", "Elapsed"}
-=======
-# Storing GPU names that have multiple vram options
-# This is used to determine which GPU variant a job is using based on the VRAM usage
-MULTIVALENT_GPUS = {"a100": [40, 80], "v100": [16, 32]}
->>>>>>> 62777531
+ENFORCE_COLUMNS = {"GPUType", "Constraints", "StartTime", "SubmitTime", "NodeList", "GPUs", "GPUMemUsage", "Elapsed"}