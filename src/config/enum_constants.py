"""
Declaration of some enum class such as constants values of categorical types.
"""

from enum import Enum, EnumMeta, unique, auto
from typing import Any


@unique
class InteractiveEnum(Enum):
    """An enumeration representing different interactive job types.

    Attributes:
        NON_INTERACTIVE: Represents non-interactive jobs.
        SHELL: Represents shell jobs.
        JUPYTER: Represents Jupyter notebook jobs.
        MATLAB: Represents MATLAB jobs.
        RSTUDIO: Represents RStudio jobs.
        DESKTOP: Represents desktop jobs.
    """

    NON_INTERACTIVE = "non-interactive"
    SHELL = "shell"
    JUPYTER = "bc_jupyter"
    MATLAB = "bc_matlab"
    RSTUDIO = "bc_rstudio"
    DESKTOP = "bc_desktop"


@unique
class QOSEnum(Enum):
    """An enumeration representing a non-exhaustive Quality of Service (QoS) types.

    Attributes:
        NORMAL: Represents normal QoS.
        UPDATES: Represents update QoS.
        SHORT: Represents short QoS.
        LONG: Represents long QoS.
    """

    NORMAL = "normal"
    UPDATES = "updates"
    SHORT = "short"
    LONG = "long"


@unique
class StatusEnum(Enum):
    """An enumeration representing different job statuses.

    Attributes:
        COMPLETED: Represents jobs that have completed successfully.
        FAILED: Represents jobs that have failed.
        CANCELLED: Represents jobs that have been cancelled.
        TIMEOUT: Represents jobs that have timed out.
        PREEMPTED: Represents jobs that have been preempted.
        OUT_OF_MEMORY: Represents jobs that have run out of memory.
        PENDING: Represents jobs that are pending.
        NODE_FAIL: Represents jobs that have failed due to node issues.
    """

    COMPLETED = "COMPLETED"
    FAILED = "FAILED"
    CANCELLED = "CANCELLED"
    TIMEOUT = "TIMEOUT"
    PREEMPTED = "PREEMPTED"
    OUT_OF_MEMORY = "OUT_OF_MEMORY"
    PENDING = "PENDING"
    NODE_FAIL = "NODE_FAIL"


@unique
class ExitCodeEnum(Enum):
    """An enumeration representing different job exit codes.

    Attributes:
        SUCCESS: Represents a successful job exit.
        ERROR: Represents an error during job execution.
        SIGNALED: Represents a job that was signaled to terminate.
    """

    SUCCESS = "SUCCESS"
    ERROR = "ERROR"
    SIGNALED = "SIGNALED"


@unique
class AdminsAccountEnum(Enum):
    """An enumeration representing admin accounts that need to be omitted from analysis.

    Attributes:
        ROOT: Represents the root admin account.
    """

    ROOT = "root"


@unique
class AdminPartitionEnum(Enum):
    """An enumeration representing partitions used by admin in maintenance that need to be omitted from analysis.

    Attributes:
        BUILDING: Represents the building partition.
    """

    BUILDING = "building"


@unique
class FilterTypeEnum(Enum):
    """
    An enumeration representing different types of filterable data structures.

    Attributes:
        DICTIONARY: Represents a Python dictionary type.
        LIST: Represents a Python list type.
        SET: Represents a Python set type.
        TUPLE: Represents a Python tuple type.
        SCALAR: Represents a scalar value (e.g., int, float, str).
        PD_NA: Represents a pandas 'NA' value for missing data.
    """

    DICTIONARY = auto()
    LIST = auto()
    SET = auto()
    TUPLE = auto()
    NUMERIC_SCALAR = auto()
    PD_NA = auto()


@unique
class PartitionTypeEnum(Enum):
    """
    An enumeration representing different types of partitions.

    Attributes:
        CPU: Represents CPU partitions.
        GPU: Represents GPU partitions.
    """

    CPU = "cpu"
    GPU = "gpu"


@unique
class RequiredHoardingAnalysisColumnsEnum(Enum):
    """
    An enumeration representing required columns for hoarding analysis.

    Attributes:
        USED_CPU_MEM_GIB: Represents the used CPU memory in GiB.
        ALLOCATED_CPU_MEM_GIB: Represents the allocated CPU memory in GiB.
        CPU_MEM_EFFICIENCY: Represents the CPU memory efficiency.
    """

    USED_CPU_MEM_GIB = "used_cpu_mem_gib"
    ALLOCATED_CPU_MEM_GIB = "allocated_cpu_mem_gib"
    CPU_MEM_EFFICIENCY = "cpu_mem_efficiency"
    CPU_CORE_COUNT = "cpu_core_count"


@unique
class NodeInfoKeyEnum(Enum):
    """
    An enumeration representing important keys in node information configuration.

    Attributes:
        NAME: Represents the name of the node.
        TYPE: Represents the type of the node (e.g., CPU, GPU).
        RAM: Represents the total RAM available on the node.
        COUNT: Represents the number of nodes of this type.
        GPU_COUNT: Represents the number of GPUs available on the node.
    """

    NODES = "nodes"
    RAM = "ram"
    COUNT = "count"
    GPU_COUNT = "gpu_count"
    CORE_COUNT_PER_NODE = "cores"


class MetricsDataFrameNameMeta(EnumMeta):
    """Metaclass enforcing required members and their values on concrete metrics enums."""

    _required_values: dict[str, str] = {
        "JOBS": "jobs_with_efficiency_metrics",
        "USERS": "users_with_efficiency_metrics",
        "PI_GROUPS": "pi_accounts_with_efficiency_metrics",
    }
    _required_members: set[str] = set(_required_values.keys())

    def __init__(cls, name: str, bases: tuple, namespace: dict, **kwargs: dict[str, Any]) -> None:
        """Finalize Enum subclass creation and enforce required members and values.

        Raises:
            TypeError: If required members are missing or have unexpected values.
        """
        super().__init__(name, bases, namespace, **kwargs)
        # Skip enforcement for the abstract base itself
        if name != "MetricsDataFrameNameBase":
            member_names: set[str] = set(cls.__members__.keys())
            missing = cls._required_members - member_names
            if missing:
                raise TypeError(f"{name} must define members: {cls._required_members}; missing: {sorted(missing)}")
            # Enforce exact expected string values for required members
            for req_name, expected_value in cls._required_values.items():
                actual_value = getattr(cls, req_name).value
                if actual_value != expected_value:
                    raise TypeError(f"{name}.{req_name} must equal {expected_value!r}, got {actual_value!r}")


class MetricsDataFrameNameBase(Enum, metaclass=MetricsDataFrameNameMeta):
    """Base class for all metrics DataFrame name enums."""

    pass


@unique
class MetricsDataFrameNameEnum(MetricsDataFrameNameBase):
    """
    An enumeration representing the names of DataFrames containing efficiency metrics.

    Attributes:
        JOBS: DataFrame name for jobs with efficiency metrics.
        USERS: DataFrame name for users with efficiency metrics.
        PI_GROUPS: DataFrame name for PI accounts/groups with efficiency metrics.
    """

    JOBS = "jobs_with_efficiency_metrics"
    USERS = "users_with_efficiency_metrics"
    PI_GROUPS = "pi_accounts_with_efficiency_metrics"


@unique
class ResourceHoardingDataFrameNameEnum(MetricsDataFrameNameBase):
    """
    An enumeration representing the names of DataFrames containing resource hoarding metrics.

    Attributes:
        JOBS: DataFrame name for jobs with efficiency metrics.
        USERS: DataFrame name for users with efficiency metrics.
        PI_GROUPS: DataFrame name for PI accounts/groups with efficiency metrics.
        JOBS_WITH_RESOURCE_HOARDING_METRICS: DataFrame name for jobs with resource hoarding metrics.
        USERS_WITH_RESOURCE_HOARDING_METRICS: DataFrame name for users with resource hoarding metrics.
        PI_GROUPS_WITH_RESOURCE_HOARDING_METRICS: DataFrame name for PI accounts/groups with resource hoarding metrics.
    """

    # Reuse canonical values to avoid duplicate string literals
    JOBS = MetricsDataFrameNameEnum.JOBS.value
    USERS = MetricsDataFrameNameEnum.USERS.value
    PI_GROUPS = MetricsDataFrameNameEnum.PI_GROUPS.value
    JOBS_WITH_RESOURCE_HOARDING_METRICS = "jobs_with_resource_hoarding_metrics"
    USERS_WITH_RESOURCE_HOARDING_METRICS = "users_with_resource_hoarding_metrics"
    PI_GROUPS_WITH_RESOURCE_HOARDING_METRICS = "pi_accounts_with_resource_hoarding_metrics"


@unique
class PreprocessingErrorTypeEnum(Enum):
    """An enumeration representing different error types that could occur during preprocessing.

    Attributes:
        MALFORMED_CONSTRAINT: Represents errors due to malformed constraints.
        UNKNOWN_GPU_TYPE: Represents errors related to unknown GPU types specified in constraints.
        NO_VALID_NODES: Represents errors when no valid nodes are found for a job.
        GPU_TYPE_NULL: Represents errors when the GPU type is null in constraints.
    """

    MALFORMED_CONSTRAINT = "Malformed Constraint"
    UNKNOWN_GPU_TYPE = "Unknown GPU Type"
    NO_VALID_NODES = "No Valid Nodes"
<<<<<<< HEAD
    GPU_TYPE_NULL = "GPU type is Null"
=======
    GPU_TYPE_NULL = "GPU Type is Null"


@unique
class OptionalColumnsEnum(Enum):
    """
    An enumeration representing optional columns used for filtering in preprocess code.

    Attributes:
        STATUS: Job status column.
        ACCOUNT: Account column.
        QOS: Quality of Service column.
        ARRAY_ID: Position in job array.
        JOB_NAME: Name of job.
        IS_ARRAY: Indicator if job is part of an array.
        INTERACTIVE: Indicator if job was interactive.
        USER: Unity user.
        EXIT_CODE: Job exit code.
        TIME_LIMIT: Job time limit (seconds).
        GPU_COMPUTE_USAGE: GPU compute usage (pct).
        CPUS: Number of CPUs.
        MEMORY: Job allocated memory (bytes).
        CPU_MEM_USAGE: CPU memory usage column.
        CPU_COMPUTE_USAGE: CPU compute usage (pct).
    """

    STATUS = "Status"
    ACCOUNT = "Account"
    QOS = "QOS"
    ARRAY_ID = "ArrayID"
    JOB_NAME = "JobName"
    IS_ARRAY = "IsArray"
    INTERACTIVE = "Interactive"
    USER = "User"
    EXIT_CODE = "ExitCode"
    TIME_LIMIT = "TimeLimit"
    GPU_COMPUTE_USAGE = "GPUComputeUsage"
    CPUS = "CPUs"
    MEMORY = "Memory"
    CPU_MEM_USAGE = "CPUMemUsage"
    CPU_COMPUTE_USAGE = "CPUComputeUsage"


@unique
class RequiredColumnsEnum(Enum):
    """
    An enumeration representing required columns that must be present in the dataframe.

    Attributes:
        GPU_TYPE: GPU type column.
        CONSTRAINTS: Job constraints column.
        START_TIME: Job start time column.
        SUBMIT_TIME: Job submit time column.
        NODE_LIST: Node list column.
        GPUS: Number of GPUs column.
        GPU_MEM_USAGE: GPU memory usage column.
        PARTITION: Partition column.
        ELAPSED: Job elapsed time column.
    """

    JOB_ID = "JobID"
    GPU_TYPE = "GPUType"
    CONSTRAINTS = "Constraints"
    START_TIME = "StartTime"
    SUBMIT_TIME = "SubmitTime"
    NODE_LIST = "NodeList"
    GPUS = "GPUs"
    GPU_MEM_USAGE = "GPUMemUsage"
    ELAPSED = "Elapsed"
    PARTITION = "Partition"


@unique
class ExcludedColumnsEnum(Enum):
    """
    An enumeration representing columns that should be omitted during preprocessing.

    Attributes:
        UUID: Unique identifier column.
        END_TIME: Job end time column.
        NODES: Number of nodes column.
        PREEMPTED: Job preemption status column.
    """

    UUID = "UUID"
    END_TIME = "EndTime"
    NODES = "Nodes"
    PREEMPTED = "Preempted"
>>>>>>> 80d42bd6
<|MERGE_RESOLUTION|>--- conflicted
+++ resolved
@@ -268,9 +268,6 @@
     MALFORMED_CONSTRAINT = "Malformed Constraint"
     UNKNOWN_GPU_TYPE = "Unknown GPU Type"
     NO_VALID_NODES = "No Valid Nodes"
-<<<<<<< HEAD
-    GPU_TYPE_NULL = "GPU type is Null"
-=======
     GPU_TYPE_NULL = "GPU Type is Null"
 
 
@@ -358,5 +355,4 @@
     UUID = "UUID"
     END_TIME = "EndTime"
     NODES = "Nodes"
-    PREEMPTED = "Preempted"
->>>>>>> 80d42bd6
+    PREEMPTED = "Preempted"