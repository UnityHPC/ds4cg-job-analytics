"""
Declaration of some enum class such as constants values of categorical types.
"""

from enum import Enum, unique, auto


<<<<<<< HEAD
=======
@unique
>>>>>>> 4de683cb
class InteractiveEnum(Enum):
    """An enumeration representing different interactive job types.

    Attributes:
        NON_INTERACTIVE: Represents non-interactive jobs.
        SHELL: Represents shell jobs.
        JUPYTER: Represents Jupyter notebook jobs.
        MATLAB: Represents MATLAB jobs.
        RSTUDIO: Represents RStudio jobs.
        DESKTOP: Represents desktop jobs.
    """

    NON_INTERACTIVE = "non-interactive"
    SHELL = "shell"
    JUPYTER = "bc_jupyter"
    MATLAB = "bc_matlab"
    RSTUDIO = "bc_rstudio"
    DESKTOP = "bc_desktop"


@unique
class QOSEnum(Enum):
    """An enumeration representing a non-exhaustive Quality of Service (QoS) types.

    Attributes:
        NORMAL: Represents normal QoS.
        UPDATES: Represents update QoS.
        SHORT: Represents short QoS.
        LONG: Represents long QoS.
    """

    NORMAL = "normal"
    UPDATES = "updates"
    SHORT = "short"
    LONG = "long"


@unique
class StatusEnum(Enum):
    """An enumeration representing different job statuses.

    Attributes:
        COMPLETED: Represents jobs that have completed successfully.
        FAILED: Represents jobs that have failed.
        CANCELLED: Represents jobs that have been cancelled.
        TIMEOUT: Represents jobs that have timed out.
        PREEMPTED: Represents jobs that have been preempted.
        OUT_OF_MEMORY: Represents jobs that have run out of memory.
        PENDING: Represents jobs that are pending.
        NODE_FAIL: Represents jobs that have failed due to node issues.
    """

    COMPLETED = "COMPLETED"
    FAILED = "FAILED"
    CANCELLED = "CANCELLED"
    TIMEOUT = "TIMEOUT"
    PREEMPTED = "PREEMPTED"
    OUT_OF_MEMORY = "OUT_OF_MEMORY"
    PENDING = "PENDING"
    NODE_FAIL = "NODE_FAIL"


@unique
class ExitCodeEnum(Enum):
    """An enumeration representing different job exit codes.

    Attributes:
        SUCCESS: Represents a successful job exit.
        ERROR: Represents an error during job execution.
        SIGNALED: Represents a job that was signaled to terminate.
    """

    SUCCESS = "SUCCESS"
    ERROR = "ERROR"
    SIGNALED = "SIGNALED"


@unique
class AdminsAccountEnum(Enum):
    """An enumeration representing admin accounts that need to be omitted from analysis.

    Attributes:
        ROOT: Represents the root admin account.
    """

    ROOT = "root"


@unique
class AdminPartitionEnum(Enum):
    """An enumeration representing partitions used by admin in maintenance that need to be omitted from analysis.

    Attributes:
        BUILDING: Represents the building partition.
    """

    BUILDING = "building"


@unique
class FilterTypeEnum(Enum):
    """
    An enumeration representing different types of filterable data structures.

    Attributes:
        DICTIONARY: Represents a Python dictionary type.
        LIST: Represents a Python list type.
        SET: Represents a Python set type.
        TUPLE: Represents a Python tuple type.
        SCALAR: Represents a scalar value (e.g., int, float, str).
        PD_NA: Represents a pandas 'NA' value for missing data.
    """

    DICTIONARY = auto()
    LIST = auto()
    SET = auto()
    TUPLE = auto()
    NUMERIC_SCALAR = auto()
    PD_NA = auto()


@unique
class PartitionTypeEnum(Enum):
    """
    An enumeration representing different types of partitions.

    Attributes:
        CPU: Represents CPU partitions.
        GPU: Represents GPU partitions.
    """

    CPU = "cpu"
    GPU = "gpu"


<<<<<<< HEAD
class FilterTypeEnum(Enum):
    DICTIONARY = "dictionary"
    LIST = "list"
    SET = "set"
    TUPLE = "tuple"
    SCALAR = "scalar"
    PD_NA = "pd_na"
=======
@unique
class MetricsDataFrameNameEnum(Enum):
    """
    An enumeration representing the names of DataFrames containing efficiency metrics.

    Attributes:
        JOBS: DataFrame name for jobs with efficiency metrics.
        USERS: DataFrame name for users with efficiency metrics.
        PI_GROUPS: DataFrame name for PI accounts/groups with efficiency metrics.
    """

    JOBS = "jobs_with_efficiency_metrics"
    USERS = "users_with_efficiency_metrics"
    PI_GROUPS = "pi_accounts_with_efficiency_metrics"


@unique
class PreprocessingErrorTypeEnum(Enum):
    """An enumeration representing different error types that could occur during preprocessing.

    Attributes:
        MALFORMED_CONSTRAINT: Represents errors due to malformed constraints.
        UNKNOWN_GPU_TYPE: Represents errors related to unknown GPU types specified in constraints.
        NO_VALID_NODES: Represents errors when no valid nodes are found for a job.
        GPU_TYPE_NULL: Represents errors when the GPU type is null in constraints.
    """

    MALFORMED_CONSTRAINT = "Malformed Constraint"
    UNKNOWN_GPU_TYPE = "Unknown GPU Type"
    NO_VALID_NODES = "No Valid Nodes"
    GPU_TYPE_NULL = "GPU Type is Null"
>>>>>>> 4de683cb
<|MERGE_RESOLUTION|>--- conflicted
+++ resolved
@@ -5,10 +5,7 @@
 from enum import Enum, unique, auto
 
 
-<<<<<<< HEAD
-=======
 @unique
->>>>>>> 4de683cb
 class InteractiveEnum(Enum):
     """An enumeration representing different interactive job types.
 
@@ -144,15 +141,6 @@
     GPU = "gpu"
 
 
-<<<<<<< HEAD
-class FilterTypeEnum(Enum):
-    DICTIONARY = "dictionary"
-    LIST = "list"
-    SET = "set"
-    TUPLE = "tuple"
-    SCALAR = "scalar"
-    PD_NA = "pd_na"
-=======
 @unique
 class MetricsDataFrameNameEnum(Enum):
     """
@@ -183,5 +171,4 @@
     MALFORMED_CONSTRAINT = "Malformed Constraint"
     UNKNOWN_GPU_TYPE = "Unknown GPU Type"
     NO_VALID_NODES = "No Valid Nodes"
-    GPU_TYPE_NULL = "GPU Type is Null"
->>>>>>> 4de683cb
+    GPU_TYPE_NULL = "GPU Type is Null"