"""
Declaration of some enum class such as constants values of categorical types.
"""

from enum import Enum, unique, auto


@unique
class InteractiveEnum(Enum):
    """An enumeration representing different interactive job types.

    Attributes:
        NON_INTERACTIVE: Represents non-interactive jobs.
        SHELL: Represents shell jobs.
        JUPYTER: Represents Jupyter notebook jobs.
        MATLAB: Represents MATLAB jobs.
        RSTUDIO: Represents RStudio jobs.
        DESKTOP: Represents desktop jobs.
    """

    NON_INTERACTIVE = "non-interactive"
    SHELL = "shell"
    JUPYTER = "bc_jupyter"
    MATLAB = "bc_matlab"
    RSTUDIO = "bc_rstudio"
    DESKTOP = "bc_desktop"


@unique
class QOSEnum(Enum):
    """An enumeration representing a non-exhaustive Quality of Service (QoS) types.

    Attributes:
        NORMAL: Represents normal QoS.
        UPDATES: Represents update QoS.
        SHORT: Represents short QoS.
        LONG: Represents long QoS.
    """

    NORMAL = "normal"
    UPDATES = "updates"
    SHORT = "short"
    LONG = "long"


@unique
class StatusEnum(Enum):
    """An enumeration representing different job statuses.

    Attributes:
        COMPLETED: Represents jobs that have completed successfully.
        FAILED: Represents jobs that have failed.
        CANCELLED: Represents jobs that have been cancelled.
        TIMEOUT: Represents jobs that have timed out.
        PREEMPTED: Represents jobs that have been preempted.
        OUT_OF_MEMORY: Represents jobs that have run out of memory.
        PENDING: Represents jobs that are pending.
        NODE_FAIL: Represents jobs that have failed due to node issues.
    """

    COMPLETED = "COMPLETED"
    FAILED = "FAILED"
    CANCELLED = "CANCELLED"
    TIMEOUT = "TIMEOUT"
    PREEMPTED = "PREEMPTED"
    OUT_OF_MEMORY = "OUT_OF_MEMORY"
    PENDING = "PENDING"
    NODE_FAIL = "NODE_FAIL"


@unique
class ExitCodeEnum(Enum):
    """An enumeration representing different job exit codes.

    Attributes:
        SUCCESS: Represents a successful job exit.
        ERROR: Represents an error during job execution.
        SIGNALED: Represents a job that was signaled to terminate.
    """

    SUCCESS = "SUCCESS"
    ERROR = "ERROR"
    SIGNALED = "SIGNALED"


@unique
class AdminsAccountEnum(Enum):
    """An enumeration representing important admin accounts.

    Attributes:
        ROOT: Represents the root admin account.
    """

    ROOT = "root"


@unique
class PartitionEnum(Enum):
    """An enumeration representing different partitions on Unity."""

    BUILDING = "building"
    ARM_GPU = "arm-gpu"
    ARM_PREEMPT = "arm-preempt"
    CPU = "cpu"
    CPU_PREEMPT = "cpu-preempt"
    GPU = "gpu"
    GPU_PREEMPT = "gpu-preempt"
    POWER9 = "power9"
    POWER9_GPU = "power9-gpu"
    POWER9_GPU_PREEMPT = "power9-gpu-preempt"
    ASTROTH_CPU = "astroth-cpu"
    ASTROTH_GPU = "astroth-gpu"
    CBIO_CPU = "cbio-cpu"
    CBIO_GPU = "cbio-gpu"
    CEEWATER_CASEY_CPU = "ceewater_casey-cpu"
    CEEWATER_CJGLEASON_CPU = "ceewater_cjgleason-cpu"
    CEEWATER_KANDREAD_CPU = "ceewater_kandread-cpu"
    ECE_GPU = "ece-gpu"
    FSI_LAB = "fsi-lab"
    GAOSEISMOLAB_CPU = "gaoseismolab-cpu"
    SUPERPOD_A100 = "superpod-a100"
    GPUPOD_L40S = "gpupod-l40s"
    IALS_GPU = "ials-gpu"
    JDELHOMMELLE = "jdelhommelle"
    LAN = "lan"
    MPI = "mpi"
    POWER9_GPU_OSG = "power9-gpu-osg"
    TOLTEC_CPU = "toltec-cpu"
    UMD_CSCDR_ARM = "umd-cscdr-arm"
    UMD_CSCDR_CPU = "umd-cscdr-cpu"
    UMD_CSCDR_GPU = "umd-cscdr-gpu"
    URI_CPU = "uri-cpu"
    URI_GPU = "uri-gpu"
    URI_RICHAMP = "uri-richamp"
    VISTERRA = "visterra"
    ZHOULIN_CPU = "zhoulin-cpu"


<<<<<<< HEAD
class TimeUnitEnum(Enum):
    SECONDS = "Seconds"
    MINUTES = "Minutes"
    HOURS = "Hours"
    DAYS = "Days"
    WEEKS = "Weeks"
    MONTHS = "Months"
    YEARS = "Years"
=======
@unique
class FilterTypeEnum(Enum):
    """
    An enumeration representing different types of filterable data structures.

    Attributes:
        DICTIONARY: Represents a Python dictionary type.
        LIST: Represents a Python list type.
        SET: Represents a Python set type.
        TUPLE: Represents a Python tuple type.
        SCALAR: Represents a scalar value (e.g., int, float, str).
        PD_NA: Represents a pandas 'NA' value for missing data.
    """

    DICTIONARY = auto()
    LIST = auto()
    SET = auto()
    TUPLE = auto()
    NUMERIC_SCALAR = auto()
    PD_NA = auto()


@unique
class MetricsDataFrameNameEnum(Enum):
    """
    An enumeration representing the names of DataFrames containing efficiency metrics.

    Attributes:
        JOBS: DataFrame name for jobs with efficiency metrics.
        USERS: DataFrame name for users with efficiency metrics.
        PI_GROUPS: DataFrame name for PI accounts/groups with efficiency metrics.
    """

    JOBS = "jobs_with_efficiency_metrics"
    USERS = "users_with_efficiency_metrics"
    PI_GROUPS = "pi_accounts_with_efficiency_metrics"
>>>>>>> 62777531
<|MERGE_RESOLUTION|>--- conflicted
+++ resolved
@@ -136,16 +136,6 @@
     ZHOULIN_CPU = "zhoulin-cpu"
 
 
-<<<<<<< HEAD
-class TimeUnitEnum(Enum):
-    SECONDS = "Seconds"
-    MINUTES = "Minutes"
-    HOURS = "Hours"
-    DAYS = "Days"
-    WEEKS = "Weeks"
-    MONTHS = "Months"
-    YEARS = "Years"
-=======
 @unique
 class FilterTypeEnum(Enum):
     """
@@ -182,4 +172,13 @@
     JOBS = "jobs_with_efficiency_metrics"
     USERS = "users_with_efficiency_metrics"
     PI_GROUPS = "pi_accounts_with_efficiency_metrics"
->>>>>>> 62777531
+
+
+class TimeUnitEnum(Enum):
+    SECONDS = "Seconds"
+    MINUTES = "Minutes"
+    HOURS = "Hours"
+    DAYS = "Days"
+    WEEKS = "Weeks"
+    MONTHS = "Months"
+    YEARS = "Years"