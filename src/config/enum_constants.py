--- conflicted
+++ resolved
@@ -95,17 +95,12 @@
 
 
 @unique
-<<<<<<< HEAD
-class PartitionEnum(Enum):
-    """An enumeration representing different partitions on Unity."""
-=======
 class AdminPartitionEnum(Enum):
     """An enumeration representing partitions used by admin in maintenance that need to be omitted from analysis.
-    
+
     Attributes:
         BUILDING: Represents the building partition.
     """
->>>>>>> 364eb686
 
     BUILDING = "building"
 
@@ -159,7 +154,6 @@
 
     JOBS = "jobs_with_efficiency_metrics"
     USERS = "users_with_efficiency_metrics"
-<<<<<<< HEAD
     PI_GROUPS = "pi_accounts_with_efficiency_metrics"
 
 
@@ -255,7 +249,4 @@
 
     JOB = "JOB"
     USER = "USER"
-    PI_GROUP = "PI_GROUP"
-=======
-    PI_GROUPS = "pi_accounts_with_efficiency_metrics"
->>>>>>> 364eb686
+    PI_GROUP = "PI_GROUP"