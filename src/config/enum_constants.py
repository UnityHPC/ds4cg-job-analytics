"""
Declaration of some enum class such as constants values of categorical types.
"""

from enum import Enum, unique, auto


<<<<<<< HEAD
@unique
=======
>>>>>>> 50abc719
class InteractiveEnum(Enum):
    """An enumeration representing different interactive job types.

    Attributes:
        NON_INTERACTIVE: Represents non-interactive jobs.
        SHELL: Represents shell jobs.
        JUPYTER: Represents Jupyter notebook jobs.
        MATLAB: Represents MATLAB jobs.
        RSTUDIO: Represents RStudio jobs.
        DESKTOP: Represents desktop jobs.
    """

    NON_INTERACTIVE = "non-interactive"
    SHELL = "shell"
    JUPYTER = "bc_jupyter"
    MATLAB = "bc_matlab"
    RSTUDIO = "bc_rstudio"
    DESKTOP = "bc_desktop"


@unique
class QOSEnum(Enum):
    """An enumeration representing a non-exhaustive Quality of Service (QoS) types.

    Attributes:
        NORMAL: Represents normal QoS.
        UPDATES: Represents update QoS.
        SHORT: Represents short QoS.
        LONG: Represents long QoS.
    """

    NORMAL = "normal"
    UPDATES = "updates"
    SHORT = "short"
    LONG = "long"


@unique
class StatusEnum(Enum):
    """An enumeration representing different job statuses.

    Attributes:
        COMPLETED: Represents jobs that have completed successfully.
        FAILED: Represents jobs that have failed.
        CANCELLED: Represents jobs that have been cancelled.
        TIMEOUT: Represents jobs that have timed out.
        PREEMPTED: Represents jobs that have been preempted.
        OUT_OF_MEMORY: Represents jobs that have run out of memory.
        PENDING: Represents jobs that are pending.
        NODE_FAIL: Represents jobs that have failed due to node issues.
    """

    COMPLETED = "COMPLETED"
    FAILED = "FAILED"
    CANCELLED = "CANCELLED"
    TIMEOUT = "TIMEOUT"
    PREEMPTED = "PREEMPTED"
    OUT_OF_MEMORY = "OUT_OF_MEMORY"
    PENDING = "PENDING"
    NODE_FAIL = "NODE_FAIL"


@unique
class ExitCodeEnum(Enum):
    """An enumeration representing different job exit codes.

    Attributes:
        SUCCESS: Represents a successful job exit.
        ERROR: Represents an error during job execution.
        SIGNALED: Represents a job that was signaled to terminate.
    """

    SUCCESS = "SUCCESS"
    ERROR = "ERROR"
    SIGNALED = "SIGNALED"


@unique
class AdminsAccountEnum(Enum):
    """An enumeration representing important admin accounts.

    Attributes:
        ROOT: Represents the root admin account.
    """

    ROOT = "root"


@unique
class PartitionEnum(Enum):
    """An enumeration representing different partitions on Unity."""

    BUILDING = "building"
    ARM_GPU = "arm-gpu"
    ARM_PREEMPT = "arm-preempt"
    CPU = "cpu"
    CPU_PREEMPT = "cpu-preempt"
    GPU = "gpu"
    GPU_PREEMPT = "gpu-preempt"
    POWER9 = "power9"
    POWER9_GPU = "power9-gpu"
    POWER9_GPU_PREEMPT = "power9-gpu-preempt"
    ASTROTH_CPU = "astroth-cpu"
    ASTROTH_GPU = "astroth-gpu"
    CBIO_CPU = "cbio-cpu"
    CBIO_GPU = "cbio-gpu"
    CEEWATER_CASEY_CPU = "ceewater_casey-cpu"
    CEEWATER_CJGLEASON_CPU = "ceewater_cjgleason-cpu"
    CEEWATER_KANDREAD_CPU = "ceewater_kandread-cpu"
    ECE_GPU = "ece-gpu"
    FSI_LAB = "fsi-lab"
    GAOSEISMOLAB_CPU = "gaoseismolab-cpu"
    SUPERPOD_A100 = "superpod-a100"
    GPUPOD_L40S = "gpupod-l40s"
    IALS_GPU = "ials-gpu"
    JDELHOMMELLE = "jdelhommelle"
    LAN = "lan"
    MPI = "mpi"
    POWER9_GPU_OSG = "power9-gpu-osg"
    TOLTEC_CPU = "toltec-cpu"
    UMD_CSCDR_ARM = "umd-cscdr-arm"
    UMD_CSCDR_CPU = "umd-cscdr-cpu"
    UMD_CSCDR_GPU = "umd-cscdr-gpu"
    URI_CPU = "uri-cpu"
    URI_GPU = "uri-gpu"
    URI_RICHAMP = "uri-richamp"
    VISTERRA = "visterra"
    ZHOULIN_CPU = "zhoulin-cpu"


@unique
class FilterTypeEnum(Enum):
<<<<<<< HEAD
    """
    An enumeration representing different types of filterable data structures.

    Attributes:
        DICTIONARY: Represents a Python dictionary type.
        LIST: Represents a Python list type.
        SET: Represents a Python set type.
        TUPLE: Represents a Python tuple type.
        SCALAR: Represents a scalar value (e.g., int, float, str).
        PD_NA: Represents a pandas 'NA' value for missing data.
    """

    DICTIONARY = auto()
    LIST = auto()
    SET = auto()
    TUPLE = auto()
    NUMERIC_SCALAR = auto()
    PD_NA = auto()


@unique
class MetricsDataFrameNameEnum(Enum):
    """
    An enumeration representing the names of DataFrames containing efficiency metrics.

    Attributes:
        JOBS: DataFrame name for jobs with efficiency metrics.
        USERS: DataFrame name for users with efficiency metrics.
        PI_GROUPS: DataFrame name for PI accounts/groups with efficiency metrics.
    """

    JOBS = "jobs_with_efficiency_metrics"
    USERS = "users_with_efficiency_metrics"
    PI_GROUPS = "pi_accounts_with_efficiency_metrics"
=======
    DICTIONARY = "dictionary"
    LIST = "list"
    SET = "set"
    TUPLE = "tuple"
    SCALAR = "scalar"
    PD_NA = "pd_na"
>>>>>>> 50abc719
<|MERGE_RESOLUTION|>--- conflicted
+++ resolved
@@ -2,25 +2,10 @@
 Declaration of some enum class such as constants values of categorical types.
 """
 
-from enum import Enum, unique, auto
+from enum import Enum
 
 
-<<<<<<< HEAD
-@unique
-=======
->>>>>>> 50abc719
 class InteractiveEnum(Enum):
-    """An enumeration representing different interactive job types.
-
-    Attributes:
-        NON_INTERACTIVE: Represents non-interactive jobs.
-        SHELL: Represents shell jobs.
-        JUPYTER: Represents Jupyter notebook jobs.
-        MATLAB: Represents MATLAB jobs.
-        RSTUDIO: Represents RStudio jobs.
-        DESKTOP: Represents desktop jobs.
-    """
-
     NON_INTERACTIVE = "non-interactive"
     SHELL = "shell"
     JUPYTER = "bc_jupyter"
@@ -29,38 +14,14 @@
     DESKTOP = "bc_desktop"
 
 
-@unique
 class QOSEnum(Enum):
-    """An enumeration representing a non-exhaustive Quality of Service (QoS) types.
-
-    Attributes:
-        NORMAL: Represents normal QoS.
-        UPDATES: Represents update QoS.
-        SHORT: Represents short QoS.
-        LONG: Represents long QoS.
-    """
-
     NORMAL = "normal"
     UPDATES = "updates"
     SHORT = "short"
     LONG = "long"
 
 
-@unique
 class StatusEnum(Enum):
-    """An enumeration representing different job statuses.
-
-    Attributes:
-        COMPLETED: Represents jobs that have completed successfully.
-        FAILED: Represents jobs that have failed.
-        CANCELLED: Represents jobs that have been cancelled.
-        TIMEOUT: Represents jobs that have timed out.
-        PREEMPTED: Represents jobs that have been preempted.
-        OUT_OF_MEMORY: Represents jobs that have run out of memory.
-        PENDING: Represents jobs that are pending.
-        NODE_FAIL: Represents jobs that have failed due to node issues.
-    """
-
     COMPLETED = "COMPLETED"
     FAILED = "FAILED"
     CANCELLED = "CANCELLED"
@@ -71,36 +32,17 @@
     NODE_FAIL = "NODE_FAIL"
 
 
-@unique
 class ExitCodeEnum(Enum):
-    """An enumeration representing different job exit codes.
-
-    Attributes:
-        SUCCESS: Represents a successful job exit.
-        ERROR: Represents an error during job execution.
-        SIGNALED: Represents a job that was signaled to terminate.
-    """
-
     SUCCESS = "SUCCESS"
     ERROR = "ERROR"
     SIGNALED = "SIGNALED"
 
 
-@unique
 class AdminsAccountEnum(Enum):
-    """An enumeration representing important admin accounts.
-
-    Attributes:
-        ROOT: Represents the root admin account.
-    """
-
     ROOT = "root"
 
 
-@unique
 class PartitionEnum(Enum):
-    """An enumeration representing different partitions on Unity."""
-
     BUILDING = "building"
     ARM_GPU = "arm-gpu"
     ARM_PREEMPT = "arm-preempt"
@@ -139,48 +81,10 @@
     ZHOULIN_CPU = "zhoulin-cpu"
 
 
-@unique
 class FilterTypeEnum(Enum):
-<<<<<<< HEAD
-    """
-    An enumeration representing different types of filterable data structures.
-
-    Attributes:
-        DICTIONARY: Represents a Python dictionary type.
-        LIST: Represents a Python list type.
-        SET: Represents a Python set type.
-        TUPLE: Represents a Python tuple type.
-        SCALAR: Represents a scalar value (e.g., int, float, str).
-        PD_NA: Represents a pandas 'NA' value for missing data.
-    """
-
-    DICTIONARY = auto()
-    LIST = auto()
-    SET = auto()
-    TUPLE = auto()
-    NUMERIC_SCALAR = auto()
-    PD_NA = auto()
-
-
-@unique
-class MetricsDataFrameNameEnum(Enum):
-    """
-    An enumeration representing the names of DataFrames containing efficiency metrics.
-
-    Attributes:
-        JOBS: DataFrame name for jobs with efficiency metrics.
-        USERS: DataFrame name for users with efficiency metrics.
-        PI_GROUPS: DataFrame name for PI accounts/groups with efficiency metrics.
-    """
-
-    JOBS = "jobs_with_efficiency_metrics"
-    USERS = "users_with_efficiency_metrics"
-    PI_GROUPS = "pi_accounts_with_efficiency_metrics"
-=======
     DICTIONARY = "dictionary"
     LIST = "list"
     SET = "set"
     TUPLE = "tuple"
     SCALAR = "scalar"
-    PD_NA = "pd_na"
->>>>>>> 50abc719
+    PD_NA = "pd_na"