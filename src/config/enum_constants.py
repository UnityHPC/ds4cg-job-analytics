--- conflicted
+++ resolved
@@ -2,10 +2,22 @@
 Declaration of some enum class such as constants values of categorical types.
 """
 
-from enum import Enum
+from enum import Enum, unique, auto
 
 
+@unique
 class InteractiveEnum(Enum):
+    """An enumeration representing different interactive job types.
+
+    Attributes:
+        NON_INTERACTIVE: Represents non-interactive jobs.
+        SHELL: Represents shell jobs.
+        JUPYTER: Represents Jupyter notebook jobs.
+        MATLAB: Represents MATLAB jobs.
+        RSTUDIO: Represents RStudio jobs.
+        DESKTOP: Represents desktop jobs.
+    """
+
     NON_INTERACTIVE = "non-interactive"
     SHELL = "shell"
     JUPYTER = "bc_jupyter"
@@ -14,14 +26,38 @@
     DESKTOP = "bc_desktop"
 
 
+@unique
 class QOSEnum(Enum):
+    """An enumeration representing a non-exhaustive Quality of Service (QoS) types.
+
+    Attributes:
+        NORMAL: Represents normal QoS.
+        UPDATES: Represents update QoS.
+        SHORT: Represents short QoS.
+        LONG: Represents long QoS.
+    """
+
     NORMAL = "normal"
     UPDATES = "updates"
     SHORT = "short"
     LONG = "long"
 
 
+@unique
 class StatusEnum(Enum):
+    """An enumeration representing different job statuses.
+
+    Attributes:
+        COMPLETED: Represents jobs that have completed successfully.
+        FAILED: Represents jobs that have failed.
+        CANCELLED: Represents jobs that have been cancelled.
+        TIMEOUT: Represents jobs that have timed out.
+        PREEMPTED: Represents jobs that have been preempted.
+        OUT_OF_MEMORY: Represents jobs that have run out of memory.
+        PENDING: Represents jobs that are pending.
+        NODE_FAIL: Represents jobs that have failed due to node issues.
+    """
+
     COMPLETED = "COMPLETED"
     FAILED = "FAILED"
     CANCELLED = "CANCELLED"
@@ -32,19 +68,23 @@
     NODE_FAIL = "NODE_FAIL"
 
 
+@unique
 class ExitCodeEnum(Enum):
+    """An enumeration representing different job exit codes.
+
+    Attributes:
+        SUCCESS: Represents a successful job exit.
+        ERROR: Represents an error during job execution.
+        SIGNALED: Represents a job that was signaled to terminate.
+    """
+
     SUCCESS = "SUCCESS"
     ERROR = "ERROR"
     SIGNALED = "SIGNALED"
 
 
+@unique
 class AdminsAccountEnum(Enum):
-<<<<<<< HEAD
-    ROOT = "root"
-
-
-class PartitionEnum(Enum):
-=======
     """An enumeration representing admin accounts that need to be omitted from analysis.
 
     Attributes:
@@ -62,19 +102,11 @@
         BUILDING: Represents the building partition.
     """
 
->>>>>>> 9aab59f6
     BUILDING = "building"
 
 
+@unique
 class FilterTypeEnum(Enum):
-<<<<<<< HEAD
-    DICTIONARY = "dictionary"
-    LIST = "list"
-    SET = "set"
-    TUPLE = "tuple"
-    SCALAR = "scalar"
-    PD_NA = "pd_na"
-=======
     """
     An enumeration representing different types of filterable data structures.
 
@@ -139,5 +171,4 @@
     MALFORMED_CONSTRAINT = "Malformed Constraint"
     UNKNOWN_GPU_TYPE = "Unknown GPU Type"
     NO_VALID_NODES = "No Valid Nodes"
-    GPU_TYPE_NULL = "GPU Type is Null"
->>>>>>> 9aab59f6
+    GPU_TYPE_NULL = "GPU Type is Null"