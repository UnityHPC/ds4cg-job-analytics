"""
Tools to analyze efficiency of Jobs based on their VRAM usage.

The aim is to identify potential inefficiencies in GPU usage and notify users or PIs about these issues.
"""

<<<<<<< HEAD
from typing import Generic, TypeVar, Annotated, cast
import pandas as pd
import numpy as np
from pathlib import Path
from src.config.constants import DEFAULT_MIN_ELAPSED_SECONDS
from src.config.enum_constants import (
    FilterTypeEnum,
    MetricsDataFrameNameBase,
)
from pydantic import validate_call, AfterValidator, SkipValidation
from src.database import DatabaseConnection
from src.preprocess.preprocess import preprocess_data


def load_preprocessed_jobs_dataframe_from_duckdb(
    db_path: str | Path,
    table_name: str = "Jobs",
    sample_size: int | None = None,
    random_state: pd._typing.RandomState | None = None,
) -> pd.DataFrame:
    """
    Load jobs DataFrame from a DuckDB database and preprocess it.

    Args:
        db_path (str or Path): Path to the DuckDB database.
        table_name (str, optional): Table name to query. Defaults to 'Jobs'.
        sample_size (int, optional): Number of rows to sample from the DataFrame. Defaults to None (no sampling).
        random_state (pd._typing.RandomState, optional): Random state for reproducibility. Defaults to None.

    Returns:
        pd.DataFrame: DataFrame containing the table data.

    Raises:
        RuntimeError: If the jobs DataFrame cannot be loaded from the database.
    """
    if isinstance(db_path, Path):
        db_path = db_path.resolve()
    try:
        db = DatabaseConnection(str(db_path))

        jobs_df = db.fetch_all_jobs(table_name=table_name)
        processed_data = preprocess_data(
            jobs_df, min_elapsed_seconds=0, include_failed_cancelled_jobs=False, include_cpu_only_jobs=False
        )
        if sample_size is not None:
            processed_data = processed_data.sample(n=sample_size, random_state=random_state)
        return processed_data
    except Exception as e:
        raise RuntimeError(f"Failed to load jobs DataFrame: {e}") from e
=======
from typing import cast

import numpy as np
import pandas as pd
from src.config.constants import DEFAULT_MIN_ELAPSED_SECONDS
from src.config.enum_constants import FilterTypeEnum, MetricsDataFrameNameEnum
>>>>>>> 80d42bd6


# Generic type for metrics enums constrained to our abstract base Enum class
MetricsDFNameEnumT = TypeVar("MetricsDFNameEnumT", bound=MetricsDataFrameNameBase)


def _ensure_concrete_metrics_enum(
    cls: type[MetricsDFNameEnumT],
) -> type[MetricsDFNameEnumT]:
    """Validate that the provided class is a concrete subclass of MetricsDataFrameNameBase.

    Used by Pydantic to validate the enum argument to the constructor.

    Raises:
        TypeError: If the type is not a subclass of the base, or is the abstract base itself.

    Returns:
        type[MetricsDFNameEnumT]: The validated enum class.
    """
    # Ensure it's a subclass of our abstract base (defensive; helps type checkers and runtime safety)
    if not isinstance(cls, type) or not issubclass(cls, MetricsDataFrameNameBase):
        raise TypeError("metrics_df_name_enum must be a subclass of MetricsDataFrameNameBase")
    if cls is MetricsDataFrameNameBase:
        raise TypeError("metrics_df_name_enum must be a concrete Enum subclass, not the abstract base")
    return cls


class EfficiencyAnalysis(Generic[MetricsDFNameEnumT]):
    """
    Class to encapsulate the efficiency analysis of jobs based on various metrics.

    It provides methods to load data, analyze workload efficiency, and evaluate CPU-GPU usage patterns.

    The metrics are generated in separate DataFrames for each category in MetricsDataFrameNameEnum.
    """

    # Apply Pydantic runtime validation for constructor arguments
    @validate_call(config={"arbitrary_types_allowed": True})
    def __init__(
        self,
        jobs_df: Annotated[pd.DataFrame, SkipValidation()],
        metrics_df_name_enum: Annotated[type[MetricsDFNameEnumT], AfterValidator(_ensure_concrete_metrics_enum)],
    ) -> None:
        """
        Initialize the EfficiencyAnalysis class.

        Args:
            jobs_df (pd.DataFrame): DataFrame containing job data.
            metrics_df_name_enum (type[MetricsDFNameEnumT]): Enum class whose members'
                .value names map to attributes on this instance.

        Raises:
            ValueError: If the jobs DataFrame is empty.
        """
        if jobs_df.empty:
            raise ValueError("The jobs DataFrame is empty. Please provide a valid DataFrame with job data.")
        self.jobs_df = jobs_df
        self.metrics_df_name_enum: type[MetricsDFNameEnumT] = metrics_df_name_enum
        # Initialize efficiency metric class attributes to None
        for names in self.metrics_df_name_enum:
            setattr(self, names.value, None)
        self.analysis_results: dict | None = None

    @staticmethod
    def is_numeric_type(val: object) -> bool:
        """
        Check if the value is a numeric type (int, float, np.integer, np.floating, pd.Int64Dtype, pd.Float64Dtype).

        Args:

            val (object): The value to check.

        Returns:
            bool: True if the value is numeric, False otherwise.
        """
        return pd.api.types.is_integer_dtype(type(val)) or pd.api.types.is_float_dtype(type(val))

    @staticmethod
    def avg_non_inf(x: pd.Series) -> float | pd.api.typing.NAType:
        """
        Helper function to calculate the average of a Series, ignoring -np.inf values.

        Args:
            x (pd.Series): Series to calculate the average from.

        Returns:
            float: Average of the Series, ignoring -np.inf values. Returns pd.NA if no valid values.
        """
        valid = x[x != -np.inf]
        return valid.mean() if not valid.empty else pd.NA

    @staticmethod
    def apply_numeric_filter(
        col: pd.Series,
        filter: int | float | list | set | tuple | dict | pd.api.typing.NAType,
        permissible_filter_types: set[FilterTypeEnum],
        filter_name: str,
    ) -> pd.Series:
        """
        Helper to apply a numeric filter to a pandas Series.

        Args:
            col (pd.Series): The column to filter.
            filter (int | float | list | set | tuple | dict | pd.api.typing.NAType): The filter value(s).
            permissible_filter_types (set[FilterTypeEnum]): Set of permissible filter types.
            filter_name (str): Name of the filter.

        Returns:
            pd.Series: Boolean mask.

        Raises:
            ValueError: If the filter is invalid.
        """
        mask = pd.Series([True] * len(col), index=col.index)
        if filter is not None:
            if filter is pd.NA or (isinstance(filter, float) and np.isnan(filter)):
                if FilterTypeEnum.PD_NA not in permissible_filter_types:
                    raise ValueError(
                        f"{filter_name} cannot be pd.NA or <NA>. "
                        f"Permissible filter types are {permissible_filter_types}."
                    )
                mask &= col.isna()
            elif isinstance(filter, list | set | tuple):
                # Check if the filter is a list, set, or tuple and if all values are numeric
                # If one of list, set, or tuple is allowed, then we assume all are allowed
                valid_filter_types_set = {
                    FilterTypeEnum.LIST,
                    FilterTypeEnum.SET,
                    FilterTypeEnum.TUPLE,
                }
                if not valid_filter_types_set.issubset(permissible_filter_types):
                    raise ValueError(f"{filter_name} cannot be a list, set, or tuple.")
                if not all(EfficiencyAnalysis.is_numeric_type(val) for val in filter):
                    raise ValueError("All filter values must be integers or floats.")
                mask &= col.isin(filter)
            elif isinstance(filter, dict):
                if FilterTypeEnum.DICTIONARY not in permissible_filter_types:
                    raise ValueError(f"{filter_name} cannot be a dictionary.")
                if "inclusive" not in filter or not isinstance(filter["inclusive"], bool):
                    raise ValueError("If a filter is a dict, it must include an 'inclusive' boolean key.")
                inclusive = filter["inclusive"]
                # Check min/max values are int or float if present using pandas type checks
                for key in ("min", "max"):
                    if key in filter and not EfficiencyAnalysis.is_numeric_type(filter[key]):
                        raise ValueError(f"['{key}'] must be an integer or float.")
                if "min" in filter:
                    mask &= col.ge(filter["min"]) if inclusive else col.gt(filter["min"])
                if "max" in filter:
                    mask &= col.le(filter["max"]) if inclusive else col.lt(filter["max"])
            else:
                if FilterTypeEnum.NUMERIC_SCALAR not in permissible_filter_types:
                    raise ValueError(f"{filter_name} cannot be a numeric scalar.")
                else:
                    # Only allow numeric types
                    if EfficiencyAnalysis.is_numeric_type(filter):
                        numeric_filter = cast(float | int, filter)
                        mask &= col.eq(numeric_filter)
                    else:
                        raise ValueError(f"{filter_name} must be a numeric type.")
        return mask

    def filter_jobs_for_analysis(
        self,
        vram_constraint_filter: int | float | list | set | tuple | dict | pd.api.typing.NAType | None = None,
        gpu_mem_usage_filter: int | float | dict | None = None,
        allocated_vram_filter: int | float | list | set | tuple | dict | None = None,
        gpu_count_filter: int | float | list | set | tuple | dict | None = None,
        elapsed_seconds_min: int | float = DEFAULT_MIN_ELAPSED_SECONDS,
    ) -> pd.DataFrame:
        """
        Filter jobs based on VRAM constraints, GPU allocation, and usage criteria.

        Args:
            vram_constraint_filter:
                - None: no filtering on vram_constraint
                - int | float : select rows where vram_constraint == value
                - list/set/tuple: select rows where vram_constraint is in the values provided
                - dict with 'min'/'max' and required 'inclusive' (bool): select rows in the range
                - pd.NA or <NA>: select rows where vram_constraint is Nullable Int64 (i.e., pd.NA)
            gpu_mem_usage_filter: the unit is bytes to match the GPUMemUsage column
                - None: no filtering on GPUMemUsage
                - int | float : select rows where GPUMemUsage == value
                - dict with 'min'/'max' and required 'inclusive' (bool): select rows in the range
            allocated_vram_filter:
                - None: no filtering on allocated_vram
                - int | float : select rows where allocated_vram == value
                - list/set/tuple: select rows where allocated_vram is in the values provided
                - dict with 'min'/'max' and required 'inclusive' (bool): select rows in the range
            gpu_count_filter:
                - None: no filtering on gpu_count
                - int | float : select rows where gpu_count == value
                - list/set/tuple: select rows where gpu_count is in the values provided
                - dict with 'min'/'max' and required 'inclusive' (bool): select rows in the range
            elapsed_seconds_min (int): Minimum elapsed time in seconds

        Returns:
            pd.DataFrame: Filtered jobs DataFrame based on the specified criteria.

        Raises:
            ValueError: If the filter is invalid.
        """

        mask = pd.Series([True] * len(self.jobs_df), index=self.jobs_df.index)

        # vram_constraint
        if vram_constraint_filter is not None:
            try:
                mask &= EfficiencyAnalysis.apply_numeric_filter(
                    self.jobs_df["vram_constraint"],
                    vram_constraint_filter,
                    set(FilterTypeEnum.__members__.values()),
                    "vram_constraint_filter",
                )
            except ValueError as e:
                raise ValueError("Invalid vram_constraint_filter.") from e

        # GPU memory usage filter
        if gpu_mem_usage_filter is not None:
            try:
                mask &= EfficiencyAnalysis.apply_numeric_filter(
                    self.jobs_df["GPUMemUsage"],
                    gpu_mem_usage_filter,
                    {FilterTypeEnum.NUMERIC_SCALAR, FilterTypeEnum.DICTIONARY},
                    "gpu_mem_usage_filter",
                )
            except ValueError as e:
                raise ValueError("Invalid GPU memory usage filter.") from e

        # Allocated VRAM filter
        if allocated_vram_filter is not None:
            try:
                mask &= EfficiencyAnalysis.apply_numeric_filter(
                    self.jobs_df["allocated_vram"],
                    allocated_vram_filter,
                    set(FilterTypeEnum.__members__.values()).difference({FilterTypeEnum.PD_NA}),
                    "allocated_vram_filter",
                )
            except ValueError as e:
                raise ValueError("Invalid allocated VRAM filter.") from e

        # GPU count filter
        if gpu_count_filter is not None:
            try:
                mask &= EfficiencyAnalysis.apply_numeric_filter(
                    self.jobs_df["GPUs"],
                    gpu_count_filter,
                    set(FilterTypeEnum.__members__.values()).difference({FilterTypeEnum.PD_NA}),
                    "gpu_count_filter",
                )
            except ValueError as e:
                raise ValueError("Invalid GPU count filter.") from e

        # Filter by elapsed time
        if not EfficiencyAnalysis.is_numeric_type(elapsed_seconds_min) or elapsed_seconds_min < 0:
            raise ValueError("elapsed_seconds_min must be a positive integer or float representing seconds.")

        return self.jobs_df[mask & (self.jobs_df["Elapsed"].dt.total_seconds() >= elapsed_seconds_min)].copy()

    def calculate_job_efficiency_metrics(
        self,
        filtered_jobs: pd.DataFrame,
    ) -> pd.DataFrame:
        """
        Calculate jobs efficiency metrics for the filtered jobs DataFrame.

        Refer to the documentation for the definition of the metrics calculated.

        Args:
            filtered_jobs (pd.DataFrame): DataFrame containing jobs to analyze.

        Returns:
            pd.DataFrame: Jobs with efficiency metrics added
        """

        # rename GPUs to gpu_count for clarity
        filtered_jobs = filtered_jobs.rename(columns={"GPUs": "gpu_count"})

        # Calculate job efficiency metrics
        filtered_jobs.loc[:, "job_hours"] = (
            filtered_jobs["Elapsed"].dt.total_seconds() * filtered_jobs["gpu_count"] / 3600
        )
        filtered_jobs.loc[:, "vram_hours"] = filtered_jobs["allocated_vram"] * filtered_jobs["job_hours"]
        filtered_jobs.loc[:, "used_vram_gib"] = filtered_jobs["GPUMemUsage"] / (2**30)
        # Compute alloc_vram_efficiency, a float in the range [0, 1].
        filtered_jobs.loc[:, "alloc_vram_efficiency"] = (
            filtered_jobs["used_vram_gib"] / filtered_jobs["allocated_vram"]
        )

        # Compute vram_constraint_efficiency, a nullable float in the range [0, 1]. Set to NA if vram_constraint is NA
        filtered_jobs.loc[:, "vram_constraint_efficiency"] = (
            filtered_jobs["used_vram_gib"] / filtered_jobs["vram_constraint"]
        )

        # Calculate job allocated VRAM efficiency score
        # This is a log-transformed score that penalizes low efficiency and longer vram_hours
        alloc_vram_eff = filtered_jobs["alloc_vram_efficiency"]
        filtered_jobs.loc[:, "alloc_vram_efficiency_score"] = (
            np.log(alloc_vram_eff.where(alloc_vram_eff > 0)) * filtered_jobs["vram_hours"]
        ).where(alloc_vram_eff > 0, -np.inf)

        # Calculate vram_constraint_efficiency score
        vram_constraint_eff = filtered_jobs["vram_constraint_efficiency"]
        # Avoid log(0) and propagate pd.NA: if NA, score is NA; if 0, score is -np.inf
        score = pd.Series(pd.NA, index=filtered_jobs.index, dtype=pd.Float64Dtype())
        mask_valid = vram_constraint_eff.notna() & (vram_constraint_eff > 0)
        mask_zero = vram_constraint_eff.notna() & (vram_constraint_eff == 0)
        score[mask_valid] = np.log(vram_constraint_eff[mask_valid]) * filtered_jobs.loc[mask_valid, "vram_hours"]
        score[mask_zero] = -np.inf
        filtered_jobs.loc[:, "vram_constraint_efficiency_score"] = score

        # Add CPU memory metrics if available
        if {"CPUMemUsage", "Memory", "CPUs"}.issubset(self.jobs_df.columns):
            filtered_jobs.loc[:, "used_cpu_mem_gib"] = filtered_jobs["CPUMemUsage"] / (2**30)
            filtered_jobs.loc[:, "allocated_cpu_mem_gib"] = (
                filtered_jobs["Memory"] / (2**10) * filtered_jobs["NodeList"].apply(len)
            )  # Memory is in MiB
            filtered_jobs.loc[:, "cpu_mem_efficiency"] = (
                filtered_jobs["used_cpu_mem_gib"] / filtered_jobs["allocated_cpu_mem_gib"]
            )
            filtered_jobs.loc[:, "cpu_core_count"] = filtered_jobs["CPUs"]
            filtered_jobs = filtered_jobs.drop(columns=["CPUMemUsage", "Memory", "CPUs"])

        self.jobs_with_efficiency_metrics = filtered_jobs
        return self.jobs_with_efficiency_metrics

    def calculate_user_efficiency_metrics(self) -> pd.DataFrame:
        """
        Calculate user efficiency metrics based on job efficiency data.

        Returns:
            pd.DataFrame: DataFrame with users and their average VRAM efficiency
        """
        if self.jobs_with_efficiency_metrics is None:
            self.calculate_job_efficiency_metrics(self.jobs_df)
            print(
                "Jobs DataFrame with efficiency metrics was not available. "
                "Calculated it using the input jobs DataFrame."
            )

        # Compute user_vram_hours_per_job once and reuse for both metrics
        user_vram_hours_per_job = self.jobs_with_efficiency_metrics.groupby("User", observed=True)[
            "vram_hours"
        ].transform("sum")

        users_w_efficiency_metrics = (
            self.jobs_with_efficiency_metrics.groupby("User", observed=True)
            .agg(
                job_count=("JobID", "count"),
                user_job_hours=("job_hours", "sum"),
                pi_account=("Account", "first"),
                avg_alloc_vram_efficiency_score=("alloc_vram_efficiency_score", EfficiencyAnalysis.avg_non_inf),
                avg_vram_constraint_efficiency_score=(
                    "vram_constraint_efficiency_score",
                    EfficiencyAnalysis.avg_non_inf,
                ),
            )
            .reset_index()
        )

        self.jobs_with_efficiency_metrics.loc[:, "weighted_alloc_vram_efficiency"] = (
            self.jobs_with_efficiency_metrics["alloc_vram_efficiency"]
            * self.jobs_with_efficiency_metrics["vram_hours"]
            / user_vram_hours_per_job
        )

        users_w_efficiency_metrics.loc[:, "expected_value_alloc_vram_efficiency"] = (
            self.jobs_with_efficiency_metrics.groupby("User", observed=True)["weighted_alloc_vram_efficiency"]
            .apply(lambda series: series.sum() if not series.isna().all() else pd.NA)
            .to_numpy()
        )

        self.jobs_with_efficiency_metrics.loc[:, "weighted_vram_constraint_efficiency"] = (
            self.jobs_with_efficiency_metrics["vram_constraint_efficiency"]
            * self.jobs_with_efficiency_metrics["vram_hours"]
            / user_vram_hours_per_job
        ).astype(pd.Float64Dtype())

        users_w_efficiency_metrics.loc[:, "expected_value_vram_constraint_efficiency"] = (
            self.jobs_with_efficiency_metrics.groupby("User", observed=True)["weighted_vram_constraint_efficiency"]
            .apply(lambda series: series.sum() if not series.isna().all() else pd.NA)
            .to_numpy()
        )

        self.jobs_with_efficiency_metrics.loc[:, "weighted_gpu_count"] = (
            self.jobs_with_efficiency_metrics["gpu_count"]
            * self.jobs_with_efficiency_metrics["vram_hours"]
            / user_vram_hours_per_job
        )
        users_w_efficiency_metrics.loc[:, "expected_value_gpu_count"] = (
            self.jobs_with_efficiency_metrics.groupby("User", observed=True)["weighted_gpu_count"]
            .apply(lambda series: series.sum() if not series.isna().all() else pd.NA)
            .to_numpy()
        )

        # Calculate metric representing the total amount of GPU memory resources a user has been allocated over time.
        # It answers the question: “How much VRAM, and for how long, did this user occupy?”
        users_w_efficiency_metrics.loc[:, "vram_hours"] = (
            (self.jobs_with_efficiency_metrics["allocated_vram"] * self.jobs_with_efficiency_metrics["job_hours"])
            .groupby(self.jobs_with_efficiency_metrics["User"], observed=True)
            .apply(lambda series: series.sum() if not series.isna().all() else pd.NA)
            .to_numpy()
        )

        self.jobs_with_efficiency_metrics = self.jobs_with_efficiency_metrics.drop(
            columns=["weighted_alloc_vram_efficiency", "weighted_vram_constraint_efficiency", "weighted_gpu_count"]
        )

        self.users_with_efficiency_metrics = users_w_efficiency_metrics
        return self.users_with_efficiency_metrics

    def find_inefficient_users_by_alloc_vram_efficiency(
        self, alloc_vram_efficiency_filter: int | float | dict | None, min_jobs: int = 5
    ) -> pd.DataFrame:
        """
        Identify users with low expected allocated VRAM efficiency across their jobs compared to others

        Args:
            alloc_vram_efficiency_filter:
                - int | float : select rows where expected_value_alloc_vram_efficiency == value
                - dict with 'min'/'max' and required 'inclusive' (bool): select rows in the range
            min_jobs (int): Minimum number of jobs a user must have to be included in the analysis

        Returns:
            pd.DataFrame: DataFrame with users and their average VRAM efficiency

        Raises:
            ValueError: If the filter for expected_value_alloc_vram_efficiency is invalid.
        """
        if self.users_with_efficiency_metrics is None:
            self.calculate_user_efficiency_metrics()
            print(
                "Users DataFrame with efficiency metrics was not available. "
                "Calculated it using the DataFrame of jobs with efficiency metrics."
            )

        mask = pd.Series(
            [True] * len(self.users_with_efficiency_metrics), index=self.users_with_efficiency_metrics.index
        )

        if alloc_vram_efficiency_filter is not None:
            try:
                mask &= EfficiencyAnalysis.apply_numeric_filter(
                    self.users_with_efficiency_metrics["expected_value_alloc_vram_efficiency"],
                    alloc_vram_efficiency_filter,
                    {FilterTypeEnum.NUMERIC_SCALAR, FilterTypeEnum.DICTIONARY},
                    filter_name="expected_value_alloc_vram_efficiency",
                )
            except ValueError as e:
                raise ValueError("Invalid filter for expected_value_alloc_vram_efficiency.") from e

        col = self.users_with_efficiency_metrics["job_count"]
        mask &= col.ge(min_jobs)

        inefficient_users = self.users_with_efficiency_metrics[mask]

        # Sort by the metric ascending (lower is worse)
        inefficient_users = inefficient_users.sort_values("expected_value_alloc_vram_efficiency", ascending=True)
        return inefficient_users

    def find_inefficient_users_by_vram_hours(
        self, vram_hours_filter: int | float | dict = 200, min_jobs: int = 5
    ) -> pd.DataFrame:
        """
        Identify users with high VRAM-hours across their jobs compared to others.

        Args:
            vram_hours_filter:
                - None: no filtering on vram_hours
                - int | float: select rows where vram_hours == value
                - dict with 'min'/'max' and required 'inclusive' (bool): select rows in the range
            min_jobs (int): Minimum number of jobs a user must have to be included in the analysis

        Returns:
            pd.DataFrame: DataFrame with users and their total VRAM hours

        Raises:
            ValueError: If the filter is invalid
        """
        if self.users_with_efficiency_metrics is None:
            self.calculate_user_efficiency_metrics()
            print(
                "Users DataFrame with efficiency metrics was not available. "
                "Calculated it using the DataFrame of jobs with efficiency metrics."
            )

        mask = pd.Series(
            [True] * len(self.users_with_efficiency_metrics), index=self.users_with_efficiency_metrics.index
        )

        if vram_hours_filter is not None:
            try:
                mask &= EfficiencyAnalysis.apply_numeric_filter(
                    self.users_with_efficiency_metrics["vram_hours"],
                    vram_hours_filter,
                    {FilterTypeEnum.NUMERIC_SCALAR, FilterTypeEnum.DICTIONARY},
                    filter_name="vram_hours_filter",
                )
            except ValueError as e:
                raise ValueError("Invalid filter for vram_hours.") from e

        col = self.users_with_efficiency_metrics["job_count"]
        mask &= col.ge(min_jobs)

        inefficient_users = self.users_with_efficiency_metrics[mask]

        # Sort by the metric descending (higher is worse)
        inefficient_users = inefficient_users.sort_values("vram_hours", ascending=False)
        return inefficient_users

    def calculate_all_efficiency_metrics(
        self,
        filtered_jobs: pd.DataFrame,
    ) -> dict:
        """
        Calculate all efficiency metrics for jobs, users, and PI accounts.

        This method is a convenience wrapper that calculates job efficiency metrics,
        user efficiency metrics, and PI account efficiency metrics in sequence.

        Args:
            filtered_jobs (pd.DataFrame): DataFrame containing jobs to analyze.

        Returns:
            dict: A dictionary containing DataFrames with efficiency metrics for jobs, users, and PI accounts.

        Raises:
            RuntimeError: If any of the calculations fail.
        """
        try:
            self.calculate_job_efficiency_metrics(filtered_jobs)
            self.calculate_user_efficiency_metrics()
            self.calculate_pi_account_efficiency_metrics()
            result = {}
            for var in self.metrics_df_name_enum:
                result[var.value] = getattr(self, var.value)
            return result

        except (KeyError, ValueError, TypeError, AttributeError) as e:
            raise RuntimeError(f"Failed to calculate all efficiency metrics: {e}") from e

    def calculate_pi_account_efficiency_metrics(self) -> pd.DataFrame:
        """
        Calculate PI account efficiency metrics based on user efficiency data.

        For a group of users, we calculate the expected value of user metrics for the group of users
        The weights for the expected value are the vram_hours of each user in the group

        Returns:
            pd.DataFrame: DataFrame with PI accounts and their efficiency metrics
        """
        if self.users_with_efficiency_metrics is None:
            self.calculate_user_efficiency_metrics()
            print(
                "Users DataFrame with efficiency metrics was not available. "
                "Calculated it using the  DataFrame of jobs with efficiency metrics."
            )

        pi_efficiency_metrics = (
            self.users_with_efficiency_metrics.groupby("pi_account", observed=True)
            .agg(
                job_count=("job_count", "sum"),
                pi_acc_job_hours=("user_job_hours", "sum"),
                user_count=("User", "nunique"),
                pi_acc_vram_hours=("vram_hours", "sum"),
                avg_alloc_vram_efficiency_score=("avg_alloc_vram_efficiency_score", "mean"),
                avg_vram_constraint_efficiency_score=("avg_vram_constraint_efficiency_score", "mean"),
            )
            .reset_index()
        )

        # Compute pi_acc_vram_hours once and reuse for both metrics
        pi_acc_vram_hours = self.users_with_efficiency_metrics.groupby("pi_account", observed=True)[
            "vram_hours"
        ].transform("sum")

        self.users_with_efficiency_metrics.loc[:, "weighted_ev_alloc_vram_efficiency"] = (
            self.users_with_efficiency_metrics["expected_value_alloc_vram_efficiency"]
            * self.users_with_efficiency_metrics["vram_hours"]
            / pi_acc_vram_hours
        )

        pi_efficiency_metrics.loc[:, "expected_value_alloc_vram_efficiency"] = (
            self.users_with_efficiency_metrics.groupby("pi_account", observed=True)[
                "weighted_ev_alloc_vram_efficiency"
            ]
            .apply(lambda series: series.sum() if not series.isna().all() else pd.NA)
            .to_numpy()
        )

        self.users_with_efficiency_metrics.loc[:, "weighted_ev_vram_constraint_efficiency"] = (
            self.users_with_efficiency_metrics["expected_value_vram_constraint_efficiency"]
            * self.users_with_efficiency_metrics["vram_hours"]
            / pi_acc_vram_hours
        )

        pi_efficiency_metrics.loc[:, "expected_value_vram_constraint_efficiency"] = (
            self.users_with_efficiency_metrics.groupby("pi_account", observed=True)[
                "weighted_ev_vram_constraint_efficiency"
            ]
            .apply(lambda series: series.sum() if not series.isna().all() else pd.NA)
            .to_numpy()
        )

        self.users_with_efficiency_metrics.loc[:, "weighted_ev_gpu_count"] = (
            self.users_with_efficiency_metrics["expected_value_gpu_count"]
            * self.users_with_efficiency_metrics["vram_hours"]
            / pi_acc_vram_hours
        )
        pi_efficiency_metrics.loc[:, "expected_value_gpu_count"] = (
            self.users_with_efficiency_metrics.groupby("pi_account", observed=True)["weighted_ev_gpu_count"]
            .apply(lambda series: series.sum() if not series.isna().all() else pd.NA)
            .to_numpy()
        )

        self.users_with_efficiency_metrics = self.users_with_efficiency_metrics.drop(
            columns=[
                "weighted_ev_alloc_vram_efficiency",
                "weighted_ev_vram_constraint_efficiency",
                "weighted_ev_gpu_count",
            ]
        )

        self.pi_accounts_with_efficiency_metrics = pi_efficiency_metrics
        return self.pi_accounts_with_efficiency_metrics

    def find_inefficient_pis_by_vram_hours(
        self, vram_hours_filter: int | float | dict = 200, min_jobs: int = 5
    ) -> pd.DataFrame:
        """
        Identify inefficient PI accounts based on VRAM hours.

        Args:
            vram_hours_filter:
                - None: no filtering on vram_hours
                - int | float: select rows where pi_acc_vram_hours == value
                - dict with 'min'/'max' and required 'inclusive' (bool): select rows in the range
            min_jobs (int): Minimum number of jobs a PI account must have to be included in the analysis

        Returns:
            pd.DataFrame: DataFrame with PI accounts and their VRAM hours

        Raises:
            ValueError: If the filter is invalid
        """
        if self.pi_accounts_with_efficiency_metrics is None:
            self.calculate_pi_account_efficiency_metrics()
            print(
                "PI accounts with efficiency metrics DataFrame was not available. "
                "Calculated it using the DataFrame of users with efficiency metrics."
            )

        mask = pd.Series(
            [True] * len(self.pi_accounts_with_efficiency_metrics),
            index=self.pi_accounts_with_efficiency_metrics.index,
        )

        if vram_hours_filter is not None:
            try:
                mask &= EfficiencyAnalysis.apply_numeric_filter(
                    self.pi_accounts_with_efficiency_metrics["pi_acc_vram_hours"],
                    vram_hours_filter,
                    {FilterTypeEnum.NUMERIC_SCALAR, FilterTypeEnum.DICTIONARY},
                    filter_name="pi_acc_vram_hours_filter",
                )
            except ValueError as e:
                raise ValueError("Invalid filter for pi_acc_vram_hours.") from e

        col = self.pi_accounts_with_efficiency_metrics["job_count"]
        mask &= col.ge(min_jobs)

        inefficient_pi_accounts = self.pi_accounts_with_efficiency_metrics[mask]

        # Sort by the metric descending (higher is worse)
        inefficient_pi_accounts = inefficient_pi_accounts.sort_values("pi_acc_vram_hours", ascending=False)
        return inefficient_pi_accounts

    def sort_and_filter_records_with_metrics(
        self,
        metrics_df_name_enum: MetricsDFNameEnumT,
        sorting_key: str,
        ascending: bool,
        filter_criteria: dict[str, int | float | dict | pd.api.typing.NAType],
    ) -> pd.DataFrame:
        """
        Sort and filter records based on specified criteria.

        Args:
            metrics_df_name_enum (MetricsDataFrameNameEnum): The type of metrics DataFrame to use.
            sorting_key (str): Column name to sort the results by
            ascending (bool): Whether to sort in ascending order
            filter_criteria (dict[str, int | float | dict | pd.NA]): Dictionary of filter criteria to apply.
                Each key is a column name, and the value is the filter to apply to that column. The filter can be:
                    - int | float: select rows where the column value equals the filter value
                    - dict with 'min'/'max' and required 'inclusive' (bool): select rows in the range
                    - pd.NA: select rows where the column value is pd.NA

        Returns:
            pd.DataFrame: DataFrame with the filtered records sorted by the specified key and their order

        Raises:
            ValueError: If the sorting key is not valid or if ascending is not a boolean value
            ValueError: If the filter criteria are invalid
        """
        if not isinstance(metrics_df_name_enum, self.metrics_df_name_enum):
            raise ValueError(
                f"Invalid efficiency metric type: {metrics_df_name_enum}. "
                f"Must be a member of MetricsDataFrameNameEnum."
            )
        metrics_df = getattr(self, metrics_df_name_enum.value)

        if metrics_df is None:
            print(
                f"The {metrics_df_name_enum.value} DataFrame is not available. "
                "Calculating it by running all metrics calculations:"
            )
            self.calculate_all_efficiency_metrics(self.jobs_df)

        if sorting_key not in getattr(self, metrics_df_name_enum.value).columns:
            raise ValueError(f"Sorting key '{sorting_key}' is not a valid column in the DataFrame.")
        if not isinstance(ascending, bool):
            raise ValueError("ascending must be a boolean value.")

        mask = pd.Series(
            [True] * len(getattr(self, metrics_df_name_enum.value)),
            index=getattr(self, metrics_df_name_enum.value).index,
        )

        for column, filter in filter_criteria.items():
            try:
                mask &= EfficiencyAnalysis.apply_numeric_filter(
                    getattr(self, metrics_df_name_enum.value)[column],
                    filter,
                    {FilterTypeEnum.NUMERIC_SCALAR, FilterTypeEnum.DICTIONARY, FilterTypeEnum.PD_NA},
                    filter_name=f"{column}_filter",
                )
            except ValueError as e:
                raise ValueError(f"Invalid filter for {column}.") from e

        filtered_records = getattr(self, metrics_df_name_enum.value)[mask]

        # Sort by the specified key and order
        filtered_records = filtered_records.sort_values(sorting_key, ascending=ascending)

        return filtered_records<|MERGE_RESOLUTION|>--- conflicted
+++ resolved
@@ -4,7 +4,6 @@
 The aim is to identify potential inefficiencies in GPU usage and notify users or PIs about these issues.
 """
 
-<<<<<<< HEAD
 from typing import Generic, TypeVar, Annotated, cast
 import pandas as pd
 import numpy as np
@@ -13,6 +12,7 @@
 from src.config.enum_constants import (
     FilterTypeEnum,
     MetricsDataFrameNameBase,
+    MetricsDataFrameNameEnum
 )
 from pydantic import validate_call, AfterValidator, SkipValidation
 from src.database import DatabaseConnection
@@ -54,15 +54,6 @@
         return processed_data
     except Exception as e:
         raise RuntimeError(f"Failed to load jobs DataFrame: {e}") from e
-=======
-from typing import cast
-
-import numpy as np
-import pandas as pd
-from src.config.constants import DEFAULT_MIN_ELAPSED_SECONDS
-from src.config.enum_constants import FilterTypeEnum, MetricsDataFrameNameEnum
->>>>>>> 80d42bd6
-
 
 # Generic type for metrics enums constrained to our abstract base Enum class
 MetricsDFNameEnumT = TypeVar("MetricsDFNameEnumT", bound=MetricsDataFrameNameBase)
@@ -740,7 +731,7 @@
 
     def sort_and_filter_records_with_metrics(
         self,
-        metrics_df_name_enum: MetricsDFNameEnumT,
+        metrics_df_name_enum: MetricsDataFrameNameEnum,
         sorting_key: str,
         ascending: bool,
         filter_criteria: dict[str, int | float | dict | pd.api.typing.NAType],
