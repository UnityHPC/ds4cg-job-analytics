--- conflicted
+++ resolved
@@ -4,23 +4,16 @@
 The aim is to identify potential inefficiencies in GPU usage and notify users or PIs about these issues.
 """
 
-<<<<<<< HEAD
 import os
 import pickle
 import shutil
 import subprocess
-from typing import cast
 
 import numpy as np
-=======
 from typing import Generic, TypeVar, Annotated, cast
->>>>>>> 4f8e2662
 import pandas as pd
-import numpy as np
 from pathlib import Path
 from src.config.constants import DEFAULT_MIN_ELAPSED_SECONDS
-<<<<<<< HEAD
-from src.config.enum_constants import FilterTypeEnum, MetricsDataFrameNameEnum
 from src.utilities.report_generation import (
     calculate_time_series_data,
     calculate_gpu_type_data, 
@@ -28,7 +21,6 @@
     calculate_comparison_statistics,
     generate_recommendations,
 )
-=======
 from src.config.enum_constants import FilterTypeEnum, MetricsDataFrameNameBase, MetricsDataFrameNameEnum
 from pydantic import validate_call, AfterValidator, SkipValidation
 from src.database import DatabaseConnection
@@ -70,7 +62,6 @@
         return processed_data
     except Exception as e:
         raise RuntimeError(f"Failed to load jobs DataFrame: {e}") from e
->>>>>>> 4f8e2662
 
 
 # Generic type for metrics enums constrained to our abstract base Enum class
@@ -444,41 +435,20 @@
             "vram_hours"
         ].transform("sum")
 
-<<<<<<< HEAD
-        def avg_non_inf(x: pd.Series) -> float | pd.api.typing.NAType:
-            """
-            Helper function to calculate the average of a Series, ignoring -np.inf values.
-
-            Args:
-                x (pd.Series): Series to calculate the average from.
-
-            Returns:
-                float | pd.api.typing.NAType: Average of the Series, ignoring -np.inf values. 
-                    Returns pd.NA if no valid values.
-            """
-            valid = x[x != -np.inf]
-            return valid.mean() if not valid.empty else pd.NA
-
-=======
->>>>>>> 4f8e2662
         users_w_efficiency_metrics = (
             self.jobs_with_efficiency_metrics.groupby("User", observed=True)
             .agg(
                 job_count=("JobID", "count"),
                 user_job_hours=("job_hours", "sum"),
                 pi_account=("Account", "first"),
-<<<<<<< HEAD
-                avg_alloc_vram_efficiency_score=("alloc_vram_efficiency_score", avg_non_inf),
-                avg_vram_constraint_efficiency_score=("vram_constraint_efficiency_score", avg_non_inf),
                 avg_requested_vram_efficiency_score=(
                     "requested_vram_efficiency_score",
-                    avg_non_inf,
-=======
+                    EfficiencyAnalysis.avg_non_inf,
+                ),
                 avg_alloc_vram_efficiency_score=("alloc_vram_efficiency_score", EfficiencyAnalysis.avg_non_inf),
                 avg_vram_constraint_efficiency_score=(
                     "vram_constraint_efficiency_score",
                     EfficiencyAnalysis.avg_non_inf,
->>>>>>> 4f8e2662
                 ),
             )
             .reset_index()
