"""
Tools to analyze efficiency of Jobs based on their VRAM usage.

The aim is to identify potential inefficiencies in GPU usage and notify users or PIs about these issues.
"""

<<<<<<< HEAD
from typing import Generic, TypeVar, Annotated, cast
import pandas as pd
=======
from pathlib import Path
from typing import cast

>>>>>>> 4de683cb
import numpy as np
import pandas as pd

from src.config.constants import DEFAULT_MIN_ELAPSED_SECONDS
<<<<<<< HEAD
from src.config.enum_constants import (
    FilterTypeEnum,
    MetricsDataFrameNameBase,
)
from pydantic import validate_call, AfterValidator, SkipValidation
=======
from src.config.enum_constants import FilterTypeEnum, MetricsDataFrameNameEnum
from src.database import DatabaseConnection
from src.preprocess.preprocess import preprocess_data
>>>>>>> 4de683cb


def load_preprocessed_jobs_dataframe_from_duckdb(
    db_path: str | Path,
    table_name: str = "Jobs",
    sample_size: int | None = None,
    random_state: pd._typing.RandomState | None = None,
) -> pd.DataFrame:
    """
    Load jobs DataFrame from a DuckDB database and preprocess it.

    Args:
        db_path (str or Path): Path to the DuckDB database.
        table_name (str, optional): Table name to query. Defaults to 'Jobs'.
        sample_size (int, optional): Number of rows to sample from the DataFrame. Defaults to None (no sampling).
        random_state (pd._typing.RandomState, optional): Random state for reproducibility. Defaults to None.

    Returns:
        pd.DataFrame: DataFrame containing the table data.

    Raises:
        RuntimeError: If the jobs DataFrame cannot be loaded from the database.
    """
    if isinstance(db_path, Path):
        db_path = db_path.resolve()
    try:
        db = DatabaseConnection(str(db_path))

        jobs_df = db.fetch_all_jobs(table_name=table_name)
        processed_data = preprocess_data(
            jobs_df, min_elapsed_seconds=0, include_failed_cancelled_jobs=False, include_cpu_only_jobs=False
        )
        if sample_size is not None:
            processed_data = processed_data.sample(n=sample_size, random_state=random_state)
        return processed_data
    except Exception as e:
        raise RuntimeError(f"Failed to load jobs DataFrame: {e}") from e


# Generic type for metrics enums constrained to our abstract base Enum class
MetricsDFNameEnumT = TypeVar("MetricsDFNameEnumT", bound=MetricsDataFrameNameBase)


def _ensure_concrete_metrics_enum(
    cls: type[MetricsDFNameEnumT],
) -> type[MetricsDFNameEnumT]:
    """Validate that the provided class is a concrete subclass of MetricsDataFrameNameBase.

    Used by Pydantic to validate the enum argument to the constructor.

    Raises:
        TypeError: If the type is not a subclass of the base, or is the abstract base itself.

    Returns:
        type[MetricsDFNameEnumT]: The validated enum class.
    """
    # Ensure it's a subclass of our abstract base (defensive; helps type checkers and runtime safety)
    if not isinstance(cls, type) or not issubclass(cls, MetricsDataFrameNameBase):
        raise TypeError("metrics_df_name_enum must be a subclass of MetricsDataFrameNameBase")
    if cls is MetricsDataFrameNameBase:
        raise TypeError("metrics_df_name_enum must be a concrete Enum subclass, not the abstract base")
    return cls


class EfficiencyAnalysis(Generic[MetricsDFNameEnumT]):
    """
    Class to encapsulate the efficiency analysis of jobs based on various metrics.

    It provides methods to load data, analyze workload efficiency, and evaluate CPU-GPU usage patterns.

    The metrics are generated in separate DataFrames for each category in MetricsDataFrameNameEnum.
    """

    # Apply Pydantic runtime validation for constructor arguments
    @validate_call(config={"arbitrary_types_allowed": True})
    def __init__(
        self,
        jobs_df: Annotated[pd.DataFrame, SkipValidation()],
        metrics_df_name_enum: Annotated[type[MetricsDFNameEnumT], AfterValidator(_ensure_concrete_metrics_enum)],
    ) -> None:
        """
        Initialize the EfficiencyAnalysis class.

        Args:
            jobs_df (pd.DataFrame): DataFrame containing job data.
            metrics_df_name_enum (type[MetricsDFNameEnumT]): Enum class whose members'
                .value names map to attributes on this instance.

        Raises:
            ValueError: If the jobs DataFrame is empty.
        """
        if jobs_df.empty:
            raise ValueError("The jobs DataFrame is empty. Please provide a valid DataFrame with job data.")
        self.jobs_df = jobs_df
        self.metrics_df_name_enum: type[MetricsDFNameEnumT] = metrics_df_name_enum
        # Initialize efficiency metric class attributes to None
        for names in self.metrics_df_name_enum:
            setattr(self, names.value, None)
        self.analysis_results: dict | None = None

    @staticmethod
    def is_numeric_type(val: object) -> bool:
        """
        Check if the value is a numeric type (int, float, np.integer, np.floating, pd.Int64Dtype, pd.Float64Dtype).

        Args:

            val (object): The value to check.

        Returns:
            bool: True if the value is numeric, False otherwise.
        """
        return pd.api.types.is_integer_dtype(type(val)) or pd.api.types.is_float_dtype(type(val))

    @staticmethod
    def avg_non_inf(x: pd.Series) -> float | pd.api.typing.NAType:
        """
        Helper function to calculate the average of a Series, ignoring -np.inf values.

        Args:
            x (pd.Series): Series to calculate the average from.

        Returns:
            float: Average of the Series, ignoring -np.inf values. Returns pd.NA if no valid values.
        """
        valid = x[x != -np.inf]
        return valid.mean() if not valid.empty else pd.NA

    @staticmethod
    def apply_numeric_filter(
        col: pd.Series,
        filter: int | float | list | set | tuple | dict | pd.api.typing.NAType,
        permissible_filter_types: set[FilterTypeEnum],
        filter_name: str,
    ) -> pd.Series:
        """
        Helper to apply a numeric filter to a pandas Series.

        Args:
            col (pd.Series): The column to filter.
            filter (int | float | list | set | tuple | dict | pd.api.typing.NAType): The filter value(s).
            permissible_filter_types (set[FilterTypeEnum]): Set of permissible filter types.
            filter_name (str): Name of the filter.

        Returns:
            pd.Series: Boolean mask.

        Raises:
            ValueError: If the filter is invalid.
        """
        mask = pd.Series([True] * len(col), index=col.index)
        if filter is not None:
            if filter is pd.NA or (isinstance(filter, float) and np.isnan(filter)):
                if FilterTypeEnum.PD_NA not in permissible_filter_types:
                    raise ValueError(
                        f"{filter_name} cannot be pd.NA or <NA>. "
                        f"Permissible filter types are {permissible_filter_types}."
                    )
                mask &= col.isna()
            elif isinstance(filter, list | set | tuple):
                # Check if the filter is a list, set, or tuple and if all values are numeric
                # If one of list, set, or tuple is allowed, then we assume all are allowed
                valid_filter_types_set = {
                    FilterTypeEnum.LIST,
                    FilterTypeEnum.SET,
                    FilterTypeEnum.TUPLE,
                }
                if not valid_filter_types_set.issubset(permissible_filter_types):
                    raise ValueError(f"{filter_name} cannot be a list, set, or tuple.")
                if not all(EfficiencyAnalysis.is_numeric_type(val) for val in filter):
                    raise ValueError("All filter values must be integers or floats.")
                mask &= col.isin(filter)
            elif isinstance(filter, dict):
                if FilterTypeEnum.DICTIONARY not in permissible_filter_types:
                    raise ValueError(f"{filter_name} cannot be a dictionary.")
                if "inclusive" not in filter or not isinstance(filter["inclusive"], bool):
                    raise ValueError("If a filter is a dict, it must include an 'inclusive' boolean key.")
                inclusive = filter["inclusive"]
                # Check min/max values are int or float if present using pandas type checks
                for key in ("min", "max"):
                    if key in filter and not EfficiencyAnalysis.is_numeric_type(filter[key]):
                        raise ValueError(f"['{key}'] must be an integer or float.")
                if "min" in filter:
                    mask &= col.ge(filter["min"]) if inclusive else col.gt(filter["min"])
                if "max" in filter:
                    mask &= col.le(filter["max"]) if inclusive else col.lt(filter["max"])
            else:
                if FilterTypeEnum.NUMERIC_SCALAR not in permissible_filter_types:
                    raise ValueError(f"{filter_name} cannot be a numeric scalar.")
                else:
                    # Only allow numeric types
                    if EfficiencyAnalysis.is_numeric_type(filter):
                        numeric_filter = cast(float | int, filter)
                        mask &= col.eq(numeric_filter)
                    else:
                        raise ValueError(f"{filter_name} must be a numeric type.")
        return mask

    def filter_jobs_for_analysis(
        self,
        vram_constraint_filter: int | float | list | set | tuple | dict | pd.api.typing.NAType | None = None,
        gpu_mem_usage_filter: int | float | dict | None = None,
        allocated_vram_filter: int | float | list | set | tuple | dict | None = None,
        gpu_count_filter: int | float | list | set | tuple | dict | None = None,
        elapsed_seconds_min: int | float = DEFAULT_MIN_ELAPSED_SECONDS,
    ) -> pd.DataFrame:
        """
        Filter jobs based on VRAM constraints, GPU allocation, and usage criteria.

        Args:
            vram_constraint_filter:
                - None: no filtering on vram_constraint
                - int | float : select rows where vram_constraint == value
                - list/set/tuple: select rows where vram_constraint is in the values provided
                - dict with 'min'/'max' and required 'inclusive' (bool): select rows in the range
                - pd.NA or <NA>: select rows where vram_constraint is Nullable Int64 (i.e., pd.NA)
            gpu_mem_usage_filter: the unit is bytes to match the GPUMemUsage column
                - None: no filtering on GPUMemUsage
                - int | float : select rows where GPUMemUsage == value
                - dict with 'min'/'max' and required 'inclusive' (bool): select rows in the range
            allocated_vram_filter:
                - None: no filtering on allocated_vram
                - int | float : select rows where allocated_vram == value
                - list/set/tuple: select rows where allocated_vram is in the values provided
                - dict with 'min'/'max' and required 'inclusive' (bool): select rows in the range
            gpu_count_filter:
                - None: no filtering on gpu_count
                - int | float : select rows where gpu_count == value
                - list/set/tuple: select rows where gpu_count is in the values provided
                - dict with 'min'/'max' and required 'inclusive' (bool): select rows in the range
            elapsed_seconds_min (int): Minimum elapsed time in seconds

        Returns:
            pd.DataFrame: Filtered jobs DataFrame based on the specified criteria.

        Raises:
            ValueError: If the filter is invalid.
        """

        mask = pd.Series([True] * len(self.jobs_df), index=self.jobs_df.index)

        # vram_constraint
        if vram_constraint_filter is not None:
            try:
                mask &= EfficiencyAnalysis.apply_numeric_filter(
                    self.jobs_df["vram_constraint"],
                    vram_constraint_filter,
                    set(FilterTypeEnum.__members__.values()),
                    "vram_constraint_filter",
                )
            except ValueError as e:
                raise ValueError("Invalid vram_constraint_filter.") from e

        # GPU memory usage filter
        if gpu_mem_usage_filter is not None:
            try:
                mask &= EfficiencyAnalysis.apply_numeric_filter(
                    self.jobs_df["GPUMemUsage"],
                    gpu_mem_usage_filter,
                    {FilterTypeEnum.NUMERIC_SCALAR, FilterTypeEnum.DICTIONARY},
                    "gpu_mem_usage_filter",
                )
            except ValueError as e:
                raise ValueError("Invalid GPU memory usage filter.") from e

        # Allocated VRAM filter
        if allocated_vram_filter is not None:
            try:
                mask &= EfficiencyAnalysis.apply_numeric_filter(
                    self.jobs_df["allocated_vram"],
                    allocated_vram_filter,
                    set(FilterTypeEnum.__members__.values()).difference({FilterTypeEnum.PD_NA}),
                    "allocated_vram_filter",
                )
            except ValueError as e:
                raise ValueError("Invalid allocated VRAM filter.") from e

        # GPU count filter
        if gpu_count_filter is not None:
            try:
                mask &= EfficiencyAnalysis.apply_numeric_filter(
                    self.jobs_df["GPUs"],
                    gpu_count_filter,
                    set(FilterTypeEnum.__members__.values()).difference({FilterTypeEnum.PD_NA}),
                    "gpu_count_filter",
                )
            except ValueError as e:
                raise ValueError("Invalid GPU count filter.") from e

        # Filter by elapsed time
        if not EfficiencyAnalysis.is_numeric_type(elapsed_seconds_min) or elapsed_seconds_min < 0:
            raise ValueError("elapsed_seconds_min must be a positive integer or float representing seconds.")

        return self.jobs_df[mask & (self.jobs_df["Elapsed"].dt.total_seconds() >= elapsed_seconds_min)].copy()

    def calculate_job_efficiency_metrics(
        self,
        filtered_jobs: pd.DataFrame,
    ) -> pd.DataFrame:
        """
        Calculate jobs efficiency metrics for the filtered jobs DataFrame.

        Refer to the documentation for the definition of the metrics calculated.

        Args:
            filtered_jobs (pd.DataFrame): DataFrame containing jobs to analyze.

        Returns:
            pd.DataFrame: Jobs with efficiency metrics added
        """

        # rename GPUs to gpu_count for clarity
        filtered_jobs = filtered_jobs.rename(columns={"GPUs": "gpu_count"})

        # Calculate job efficiency metrics
        filtered_jobs.loc[:, "job_hours"] = (
            filtered_jobs["Elapsed"].dt.total_seconds() * filtered_jobs["gpu_count"] / 3600
        )
        filtered_jobs.loc[:, "vram_hours"] = filtered_jobs["allocated_vram"] * filtered_jobs["job_hours"]
        filtered_jobs.loc[:, "used_vram_gib"] = filtered_jobs["GPUMemUsage"] / (2**30)
        # Compute alloc_vram_efficiency, a float in the range [0, 1].
        filtered_jobs.loc[:, "alloc_vram_efficiency"] = (
            filtered_jobs["used_vram_gib"] / filtered_jobs["allocated_vram"]
        )

        # Compute vram_constraint_efficiency, a nullable float in the range [0, 1]. Set to NA if vram_constraint is NA
        filtered_jobs.loc[:, "vram_constraint_efficiency"] = (
            filtered_jobs["used_vram_gib"] / filtered_jobs["vram_constraint"]
        )

        # Calculate job allocated VRAM efficiency score
        # This is a log-transformed score that penalizes low efficiency and longer vram_hours
        alloc_vram_eff = filtered_jobs["alloc_vram_efficiency"]
        filtered_jobs.loc[:, "alloc_vram_efficiency_score"] = (
            np.log(alloc_vram_eff.where(alloc_vram_eff > 0)) * filtered_jobs["vram_hours"]
        ).where(alloc_vram_eff > 0, -np.inf)

        # Calculate vram_constraint_efficiency score
        vram_constraint_eff = filtered_jobs["vram_constraint_efficiency"]
        # Avoid log(0) and propagate pd.NA: if NA, score is NA; if 0, score is -np.inf
        score = pd.Series(pd.NA, index=filtered_jobs.index, dtype=pd.Float64Dtype())
        mask_valid = vram_constraint_eff.notna() & (vram_constraint_eff > 0)
        mask_zero = vram_constraint_eff.notna() & (vram_constraint_eff == 0)
        score[mask_valid] = np.log(vram_constraint_eff[mask_valid]) * filtered_jobs.loc[mask_valid, "vram_hours"]
        score[mask_zero] = -np.inf
        filtered_jobs.loc[:, "vram_constraint_efficiency_score"] = score

        # Add CPU memory metrics if available
        if {"CPUMemUsage", "Memory", "CPUs"}.issubset(self.jobs_df.columns):
            filtered_jobs.loc[:, "used_cpu_mem_gib"] = filtered_jobs["CPUMemUsage"] / (2**30)
            filtered_jobs.loc[:, "allocated_cpu_mem_gib"] = (
                filtered_jobs["Memory"] / (2**10) * filtered_jobs["NodeList"].apply(len)
            )  # Memory is in MiB
            filtered_jobs.loc[:, "cpu_mem_efficiency"] = (
                filtered_jobs["used_cpu_mem_gib"] / filtered_jobs["allocated_cpu_mem_gib"]
            )
            filtered_jobs.loc[:, "cpu_core_count"] = filtered_jobs["CPUs"]
            filtered_jobs = filtered_jobs.drop(columns=["CPUMemUsage", "Memory", "CPUs"])

        self.jobs_with_efficiency_metrics = filtered_jobs
        return self.jobs_with_efficiency_metrics

    def calculate_user_efficiency_metrics(self) -> pd.DataFrame:
        """
        Calculate user efficiency metrics based on job efficiency data.

        Returns:
            pd.DataFrame: DataFrame with users and their average VRAM efficiency
        """
        if self.jobs_with_efficiency_metrics is None:
            self.calculate_job_efficiency_metrics(self.jobs_df)
            print(
                "Jobs DataFrame with efficiency metrics was not available. "
                "Calculated it using the input jobs DataFrame."
            )

        # Compute user_vram_hours_per_job once and reuse for both metrics
        user_vram_hours_per_job = self.jobs_with_efficiency_metrics.groupby("User", observed=True)[
            "vram_hours"
        ].transform("sum")

        users_w_efficiency_metrics = (
            self.jobs_with_efficiency_metrics.groupby("User", observed=True)
            .agg(
                job_count=("JobID", "count"),
                user_job_hours=("job_hours", "sum"),
                pi_account=("Account", "first"),
                avg_alloc_vram_efficiency_score=("alloc_vram_efficiency_score", EfficiencyAnalysis.avg_non_inf),
                avg_vram_constraint_efficiency_score=(
                    "vram_constraint_efficiency_score",
                    EfficiencyAnalysis.avg_non_inf,
                ),
            )
            .reset_index()
        )

        self.jobs_with_efficiency_metrics.loc[:, "weighted_alloc_vram_efficiency"] = (
            self.jobs_with_efficiency_metrics["alloc_vram_efficiency"]
            * self.jobs_with_efficiency_metrics["vram_hours"]
            / user_vram_hours_per_job
        )

        users_w_efficiency_metrics.loc[:, "expected_value_alloc_vram_efficiency"] = (
            self.jobs_with_efficiency_metrics.groupby("User", observed=True)["weighted_alloc_vram_efficiency"]
            .apply(lambda series: series.sum() if not series.isna().all() else pd.NA)
            .to_numpy()
        )

        self.jobs_with_efficiency_metrics.loc[:, "weighted_vram_constraint_efficiency"] = (
            self.jobs_with_efficiency_metrics["vram_constraint_efficiency"]
            * self.jobs_with_efficiency_metrics["vram_hours"]
            / user_vram_hours_per_job
        ).astype(pd.Float64Dtype())

        users_w_efficiency_metrics.loc[:, "expected_value_vram_constraint_efficiency"] = (
            self.jobs_with_efficiency_metrics.groupby("User", observed=True)["weighted_vram_constraint_efficiency"]
            .apply(lambda series: series.sum() if not series.isna().all() else pd.NA)
            .to_numpy()
        )

        self.jobs_with_efficiency_metrics.loc[:, "weighted_gpu_count"] = (
            self.jobs_with_efficiency_metrics["gpu_count"]
            * self.jobs_with_efficiency_metrics["vram_hours"]
            / user_vram_hours_per_job
        )
        users_w_efficiency_metrics.loc[:, "expected_value_gpu_count"] = (
            self.jobs_with_efficiency_metrics.groupby("User", observed=True)["weighted_gpu_count"]
            .apply(lambda series: series.sum() if not series.isna().all() else pd.NA)
            .to_numpy()
        )

        # Calculate metric representing the total amount of GPU memory resources a user has been allocated over time.
        # It answers the question: “How much VRAM, and for how long, did this user occupy?”
        users_w_efficiency_metrics.loc[:, "vram_hours"] = (
            (self.jobs_with_efficiency_metrics["allocated_vram"] * self.jobs_with_efficiency_metrics["job_hours"])
            .groupby(self.jobs_with_efficiency_metrics["User"], observed=True)
            .apply(lambda series: series.sum() if not series.isna().all() else pd.NA)
            .to_numpy()
        )

        self.jobs_with_efficiency_metrics = self.jobs_with_efficiency_metrics.drop(
            columns=["weighted_alloc_vram_efficiency", "weighted_vram_constraint_efficiency", "weighted_gpu_count"]
        )

        self.users_with_efficiency_metrics = users_w_efficiency_metrics
        return self.users_with_efficiency_metrics

    def find_inefficient_users_by_alloc_vram_efficiency(
        self, alloc_vram_efficiency_filter: int | float | dict | None, min_jobs: int = 5
    ) -> pd.DataFrame:
        """
        Identify users with low expected allocated VRAM efficiency across their jobs compared to others

        Args:
            alloc_vram_efficiency_filter:
                - int | float : select rows where expected_value_alloc_vram_efficiency == value
                - dict with 'min'/'max' and required 'inclusive' (bool): select rows in the range
            min_jobs (int): Minimum number of jobs a user must have to be included in the analysis

        Returns:
            pd.DataFrame: DataFrame with users and their average VRAM efficiency

        Raises:
            ValueError: If the filter for expected_value_alloc_vram_efficiency is invalid.
        """
        if self.users_with_efficiency_metrics is None:
            self.calculate_user_efficiency_metrics()
            print(
                "Users DataFrame with efficiency metrics was not available. "
                "Calculated it using the DataFrame of jobs with efficiency metrics."
            )

        mask = pd.Series(
            [True] * len(self.users_with_efficiency_metrics), index=self.users_with_efficiency_metrics.index
        )

        if alloc_vram_efficiency_filter is not None:
            try:
                mask &= EfficiencyAnalysis.apply_numeric_filter(
                    self.users_with_efficiency_metrics["expected_value_alloc_vram_efficiency"],
                    alloc_vram_efficiency_filter,
                    {FilterTypeEnum.NUMERIC_SCALAR, FilterTypeEnum.DICTIONARY},
                    filter_name="expected_value_alloc_vram_efficiency",
                )
            except ValueError as e:
                raise ValueError("Invalid filter for expected_value_alloc_vram_efficiency.") from e

        col = self.users_with_efficiency_metrics["job_count"]
        mask &= col.ge(min_jobs)

        inefficient_users = self.users_with_efficiency_metrics[mask]

        # Sort by the metric ascending (lower is worse)
        inefficient_users = inefficient_users.sort_values("expected_value_alloc_vram_efficiency", ascending=True)
        return inefficient_users

    def find_inefficient_users_by_vram_hours(
        self, vram_hours_filter: int | float | dict = 200, min_jobs: int = 5
    ) -> pd.DataFrame:
        """
        Identify users with high VRAM-hours across their jobs compared to others.

        Args:
            vram_hours_filter:
                - None: no filtering on vram_hours
                - int | float: select rows where vram_hours == value
                - dict with 'min'/'max' and required 'inclusive' (bool): select rows in the range
            min_jobs (int): Minimum number of jobs a user must have to be included in the analysis

        Returns:
            pd.DataFrame: DataFrame with users and their total VRAM hours

        Raises:
            ValueError: If the filter is invalid
        """
        if self.users_with_efficiency_metrics is None:
            self.calculate_user_efficiency_metrics()
            print(
                "Users DataFrame with efficiency metrics was not available. "
                "Calculated it using the DataFrame of jobs with efficiency metrics."
            )

        mask = pd.Series(
            [True] * len(self.users_with_efficiency_metrics), index=self.users_with_efficiency_metrics.index
        )

        if vram_hours_filter is not None:
            try:
                mask &= EfficiencyAnalysis.apply_numeric_filter(
                    self.users_with_efficiency_metrics["vram_hours"],
                    vram_hours_filter,
                    {FilterTypeEnum.NUMERIC_SCALAR, FilterTypeEnum.DICTIONARY},
                    filter_name="vram_hours_filter",
                )
            except ValueError as e:
                raise ValueError("Invalid filter for vram_hours.") from e

        col = self.users_with_efficiency_metrics["job_count"]
        mask &= col.ge(min_jobs)

        inefficient_users = self.users_with_efficiency_metrics[mask]

        # Sort by the metric descending (higher is worse)
        inefficient_users = inefficient_users.sort_values("vram_hours", ascending=False)
        return inefficient_users

    def calculate_all_efficiency_metrics(
        self,
        filtered_jobs: pd.DataFrame,
    ) -> dict:
        """
        Calculate all efficiency metrics for jobs, users, and PI accounts.

        This method is a convenience wrapper that calculates job efficiency metrics,
        user efficiency metrics, and PI account efficiency metrics in sequence.

        Args:
            filtered_jobs (pd.DataFrame): DataFrame containing jobs to analyze.

        Returns:
            dict: A dictionary containing DataFrames with efficiency metrics for jobs, users, and PI accounts.

        Raises:
            RuntimeError: If any of the calculations fail.
        """
        try:
            self.calculate_job_efficiency_metrics(filtered_jobs)
            self.calculate_user_efficiency_metrics()
            self.calculate_pi_account_efficiency_metrics()
            result = {}
            for var in self.metrics_df_name_enum:
                result[var.value] = getattr(self, var.value)
            return result

        except (KeyError, ValueError, TypeError, AttributeError) as e:
            raise RuntimeError(f"Failed to calculate all efficiency metrics: {e}") from e

    def calculate_pi_account_efficiency_metrics(self) -> pd.DataFrame:
        """
        Calculate PI account efficiency metrics based on user efficiency data.

        For a group of users, we calculate the expected value of user metrics for the group of users
        The weights for the expected value are the vram_hours of each user in the group

        Returns:
            pd.DataFrame: DataFrame with PI accounts and their efficiency metrics
        """
        if self.users_with_efficiency_metrics is None:
            self.calculate_user_efficiency_metrics()
            print(
                "Users DataFrame with efficiency metrics was not available. "
                "Calculated it using the  DataFrame of jobs with efficiency metrics."
            )

        pi_efficiency_metrics = (
            self.users_with_efficiency_metrics.groupby("pi_account", observed=True)
            .agg(
                job_count=("job_count", "sum"),
                pi_acc_job_hours=("user_job_hours", "sum"),
                user_count=("User", "nunique"),
                pi_acc_vram_hours=("vram_hours", "sum"),
                avg_alloc_vram_efficiency_score=("avg_alloc_vram_efficiency_score", "mean"),
                avg_vram_constraint_efficiency_score=("avg_vram_constraint_efficiency_score", "mean"),
            )
            .reset_index()
        )

        # Compute pi_acc_vram_hours once and reuse for both metrics
        pi_acc_vram_hours = self.users_with_efficiency_metrics.groupby("pi_account", observed=True)[
            "vram_hours"
        ].transform("sum")

        self.users_with_efficiency_metrics.loc[:, "weighted_ev_alloc_vram_efficiency"] = (
            self.users_with_efficiency_metrics["expected_value_alloc_vram_efficiency"]
            * self.users_with_efficiency_metrics["vram_hours"]
            / pi_acc_vram_hours
        )

        pi_efficiency_metrics.loc[:, "expected_value_alloc_vram_efficiency"] = (
            self.users_with_efficiency_metrics.groupby("pi_account", observed=True)[
                "weighted_ev_alloc_vram_efficiency"
            ]
            .apply(lambda series: series.sum() if not series.isna().all() else pd.NA)
            .to_numpy()
        )

        self.users_with_efficiency_metrics.loc[:, "weighted_ev_vram_constraint_efficiency"] = (
            self.users_with_efficiency_metrics["expected_value_vram_constraint_efficiency"]
            * self.users_with_efficiency_metrics["vram_hours"]
            / pi_acc_vram_hours
        )

        pi_efficiency_metrics.loc[:, "expected_value_vram_constraint_efficiency"] = (
            self.users_with_efficiency_metrics.groupby("pi_account", observed=True)[
                "weighted_ev_vram_constraint_efficiency"
            ]
            .apply(lambda series: series.sum() if not series.isna().all() else pd.NA)
            .to_numpy()
        )

        self.users_with_efficiency_metrics.loc[:, "weighted_ev_gpu_count"] = (
            self.users_with_efficiency_metrics["expected_value_gpu_count"]
            * self.users_with_efficiency_metrics["vram_hours"]
            / pi_acc_vram_hours
        )
        pi_efficiency_metrics.loc[:, "expected_value_gpu_count"] = (
            self.users_with_efficiency_metrics.groupby("pi_account", observed=True)["weighted_ev_gpu_count"]
            .apply(lambda series: series.sum() if not series.isna().all() else pd.NA)
            .to_numpy()
        )

        self.users_with_efficiency_metrics = self.users_with_efficiency_metrics.drop(
            columns=[
                "weighted_ev_alloc_vram_efficiency",
                "weighted_ev_vram_constraint_efficiency",
                "weighted_ev_gpu_count",
            ]
        )

        self.pi_accounts_with_efficiency_metrics = pi_efficiency_metrics
        return self.pi_accounts_with_efficiency_metrics

    def find_inefficient_pis_by_vram_hours(
        self, vram_hours_filter: int | float | dict = 200, min_jobs: int = 5
    ) -> pd.DataFrame:
        """
        Identify inefficient PI accounts based on VRAM hours.

        Args:
            vram_hours_filter:
                - None: no filtering on vram_hours
                - int | float: select rows where pi_acc_vram_hours == value
                - dict with 'min'/'max' and required 'inclusive' (bool): select rows in the range
            min_jobs (int): Minimum number of jobs a PI account must have to be included in the analysis

        Returns:
            pd.DataFrame: DataFrame with PI accounts and their VRAM hours

        Raises:
            ValueError: If the filter is invalid
        """
        if self.pi_accounts_with_efficiency_metrics is None:
            self.calculate_pi_account_efficiency_metrics()
            print(
                "PI accounts with efficiency metrics DataFrame was not available. "
                "Calculated it using the DataFrame of users with efficiency metrics."
            )

        mask = pd.Series(
            [True] * len(self.pi_accounts_with_efficiency_metrics),
            index=self.pi_accounts_with_efficiency_metrics.index,
        )

        if vram_hours_filter is not None:
            try:
                mask &= EfficiencyAnalysis.apply_numeric_filter(
                    self.pi_accounts_with_efficiency_metrics["pi_acc_vram_hours"],
                    vram_hours_filter,
                    {FilterTypeEnum.NUMERIC_SCALAR, FilterTypeEnum.DICTIONARY},
                    filter_name="pi_acc_vram_hours_filter",
                )
            except ValueError as e:
                raise ValueError("Invalid filter for pi_acc_vram_hours.") from e

        col = self.pi_accounts_with_efficiency_metrics["job_count"]
        mask &= col.ge(min_jobs)

        inefficient_pi_accounts = self.pi_accounts_with_efficiency_metrics[mask]

        # Sort by the metric descending (higher is worse)
        inefficient_pi_accounts = inefficient_pi_accounts.sort_values("pi_acc_vram_hours", ascending=False)
        return inefficient_pi_accounts

    def sort_and_filter_records_with_metrics(
        self,
        metrics_df_name_enum: MetricsDFNameEnumT,
        sorting_key: str,
        ascending: bool,
        filter_criteria: dict[str, int | float | dict | pd.api.typing.NAType],
    ) -> pd.DataFrame:
        """
        Sort and filter records based on specified criteria.

        Args:
            metrics_df_name_enum (MetricsDataFrameNameEnum): The type of metrics DataFrame to use.
            sorting_key (str): Column name to sort the results by
            ascending (bool): Whether to sort in ascending order
            filter_criteria (dict[str, int | float | dict | pd.NA]): Dictionary of filter criteria to apply.
                Each key is a column name, and the value is the filter to apply to that column. The filter can be:
                    - int | float: select rows where the column value equals the filter value
                    - dict with 'min'/'max' and required 'inclusive' (bool): select rows in the range
                    - pd.NA: select rows where the column value is pd.NA

        Returns:
            pd.DataFrame: DataFrame with the filtered records sorted by the specified key and their order

        Raises:
            ValueError: If the sorting key is not valid or if ascending is not a boolean value
            ValueError: If the filter criteria are invalid
        """
        if not isinstance(metrics_df_name_enum, self.metrics_df_name_enum):
            raise ValueError(
                f"Invalid efficiency metric type: {metrics_df_name_enum}. "
                f"Must be a member of MetricsDataFrameNameEnum."
            )
        metrics_df = getattr(self, metrics_df_name_enum.value)

        if metrics_df is None:
            print(
                f"The {metrics_df_name_enum.value} DataFrame is not available. "
                "Calculating it by running all metrics calculations:"
            )
            self.calculate_all_efficiency_metrics(self.jobs_df)

        if sorting_key not in getattr(self, metrics_df_name_enum.value).columns:
            raise ValueError(f"Sorting key '{sorting_key}' is not a valid column in the DataFrame.")
        if not isinstance(ascending, bool):
            raise ValueError("ascending must be a boolean value.")

        mask = pd.Series(
            [True] * len(getattr(self, metrics_df_name_enum.value)),
            index=getattr(self, metrics_df_name_enum.value).index,
        )

        for column, filter in filter_criteria.items():
            try:
                mask &= EfficiencyAnalysis.apply_numeric_filter(
                    getattr(self, metrics_df_name_enum.value)[column],
                    filter,
                    {FilterTypeEnum.NUMERIC_SCALAR, FilterTypeEnum.DICTIONARY, FilterTypeEnum.PD_NA},
                    filter_name=f"{column}_filter",
                )
            except ValueError as e:
                raise ValueError(f"Invalid filter for {column}.") from e

        filtered_records = getattr(self, metrics_df_name_enum.value)[mask]

        # Sort by the specified key and order
        filtered_records = filtered_records.sort_values(sorting_key, ascending=ascending)

        return filtered_records<|MERGE_RESOLUTION|>--- conflicted
+++ resolved
@@ -4,29 +4,18 @@
 The aim is to identify potential inefficiencies in GPU usage and notify users or PIs about these issues.
 """
 
-<<<<<<< HEAD
 from typing import Generic, TypeVar, Annotated, cast
 import pandas as pd
-=======
+import numpy as np
 from pathlib import Path
-from typing import cast
-
->>>>>>> 4de683cb
-import numpy as np
-import pandas as pd
-
 from src.config.constants import DEFAULT_MIN_ELAPSED_SECONDS
-<<<<<<< HEAD
 from src.config.enum_constants import (
     FilterTypeEnum,
     MetricsDataFrameNameBase,
 )
 from pydantic import validate_call, AfterValidator, SkipValidation
-=======
-from src.config.enum_constants import FilterTypeEnum, MetricsDataFrameNameEnum
 from src.database import DatabaseConnection
 from src.preprocess.preprocess import preprocess_data
->>>>>>> 4de683cb
 
 
 def load_preprocessed_jobs_dataframe_from_duckdb(
