--- conflicted
+++ resolved
@@ -11,12 +11,7 @@
     DEFAULT_MIN_ELAPSED_SECONDS,
     ATTRIBUTE_CATEGORIES,
     MULTIVALENT_GPUS,
-<<<<<<< HEAD
-    # REQUIRED_COLUMNS,
-    # OPTIONAL_COLUMNS,
-=======
     PARTITION_TO_GPU_MAP,
->>>>>>> 4de683cb
 )
 from ..config.enum_constants import (
     StatusEnum,
@@ -24,13 +19,10 @@
     AdminPartitionEnum,
     QOSEnum,
     PartitionTypeEnum,
-<<<<<<< HEAD
+    PreprocessingErrorTypeEnum,
     OptionalColumnsEnum,
     RequiredColumnsEnum,
     ExcludedColumnsEnum,
-=======
-    PreprocessingErrorTypeEnum,
->>>>>>> 4de683cb
 )
 from ..config.remote_config import PartitionInfoFetcher
 from ..config.paths import PREPROCESSING_ERRORS_LOG_FILE
@@ -629,36 +621,24 @@
 
     # all NaN values are np.nan
     # fill default values for specific columns
-<<<<<<< HEAD
     fill_map = {
         "ArrayID": lambda col: col.fillna(-1),
         "Interactive": lambda col: col.fillna("non-interactive"),
         "Constraints": lambda col: col.fillna("").apply(lambda x: [] if isinstance(x, str) and x == "" else list(x)),
-        "GPUType": lambda col: col.fillna("").apply(
-            lambda x: (["cpu"] if (isinstance(x, str) and x == "") else x.tolist() if isinstance(x, np.ndarray) else x)
-        ),
         "GPUs": lambda col: col.fillna(0),
     }
-=======
-    res.loc[:, "ArrayID"] = res["ArrayID"].fillna(-1)
-    res.loc[:, "Interactive"] = res["Interactive"].fillna("non-interactive")
-    res.loc[:, "Constraints"] = (
-        res["Constraints"].fillna("").apply(lambda x: [] if isinstance(x, str) and x == "" else list(x))
-    )
+
     res.loc[:, "GPUType"] = res.apply(
         lambda row: _safe_apply_function(
             _validate_gpu_type, row["GPUType"], include_cpu_only_jobs, job_id=row["JobID"], idx=row.name
         ),
         axis=1,
     )
-    res.loc[:, "GPUs"] = res["GPUs"].fillna(0)
->>>>>>> 4de683cb
 
     for col, fill_func in fill_map.items():
         if col in res.columns:
             res.loc[:, col] = fill_func(res[col])
 
-<<<<<<< HEAD
 
 def _validate_columns_and_filter_records(
     data: pd.DataFrame,
@@ -666,58 +646,6 @@
     include_failed_cancelled_jobs: bool,
     include_cpu_only_jobs: bool,
     include_custom_qos_jobs: bool,
-=======
-def _write_preprocessing_error_logs(preprocessing_error_logs: list[dict]) -> None:
-    """
-    Write preprocessing error logs to a log file.
-
-    Args:
-        preprocessing_error_logs (list[dict]): List of error records to write to file.
-
-    Returns:
-        None: Writes the error summary to PREPROCESSING_ERRORS_LOG_FILE.
-    """
-    if not preprocessing_error_logs:
-        return
-
-    print(
-        f"Found {len(preprocessing_error_logs)} records with errors. "
-        f"Reporting them to a summary file {PREPROCESSING_ERRORS_LOG_FILE}."
-    )
-
-    if PREPROCESSING_ERRORS_LOG_FILE.exists():
-        print(f"Processing error log file already exists. Overwriting {PREPROCESSING_ERRORS_LOG_FILE.name}")
-
-    summary_lines = [
-        "Records causing processing errors that were ignored:\n",
-        "=" * 30 + "\n",
-        f"Generated on: {pd.Timestamp.now().strftime('%Y-%m-%d %H:%M:%S')}\n",
-        f"Total errors: {len(preprocessing_error_logs)}\n\n",
-    ]
-
-    for record in preprocessing_error_logs:
-        summary_lines.append(
-            f"Job ID: {record['job_id']}\n"
-            f"Error Type: {PreprocessingErrorTypeEnum(record['error_type']).value}\n"
-            f"Info: {record['info']}\n"
-            f"{'-' * 40}\n\n"
-        )
-
-    # Add all job IDs in one line for easy copying
-    job_ids = [str(record["job_id"]) for record in preprocessing_error_logs if record["job_id"] is not None]
-    if job_ids:
-        summary_lines.append(f"All Job IDs: {', '.join(job_ids)}\n")
-
-    with open(PREPROCESSING_ERRORS_LOG_FILE, "w", encoding="utf-8") as f:
-        f.writelines(summary_lines)
-
-
-def preprocess_data(
-    input_df: pd.DataFrame,
-    min_elapsed_seconds: int = DEFAULT_MIN_ELAPSED_SECONDS,
-    include_failed_cancelled_jobs: bool = False,
-    include_cpu_only_jobs: bool = False,
->>>>>>> 4de683cb
 ) -> pd.DataFrame:
     """
     Validate required columns and filter records based on specified criteria.
@@ -734,33 +662,10 @@
         include_custom_qos_jobs (bool): Whether to include entries with custom qos values.
 
     Returns:
-<<<<<<< HEAD
         pd.DataFrame: The validated and filtered dataframe.
 
     Raises:
         KeyError: If any columns in RequiredColumnsEnum do not exist in the dataframe.
-=======
-        pd.DataFrame: The preprocessed dataframe
-
-    Notes:
-        - The function supports two formats for the 'GPUType' column in the dataframe:
-            1. Old format: list of GPU type strings, e.g. ['a100', 'v100']
-            2. New format: dict mapping GPU type to count, e.g. {'a100': 2, 'v100': 1}
-        - Both formats are automatically detected and handled for all VRAM calculations and downstream processing.
-        - The output DataFrame will have missing values filled, time columns converted,
-          and new columns added for VRAM and job statistics.
-    """
-
-    cols_to_remove = [col for col in ["UUID", "EndTime", "Nodes", "Preempted"] if col in input_df.columns]
-    data = input_df.drop(columns=cols_to_remove, axis=1, inplace=False)
-
-    first_non_null = data["GPUType"].dropna().iloc[0]
-    # Log the format of GPUType being used
-    if isinstance(first_non_null, dict):
-        print("[Preprocessing] Running with new database format: GPU types as dictionary.")
-    elif isinstance(first_non_null, list):
-        print("[Preprocessing] Running with old database format: GPU types as list.")
->>>>>>> 4de683cb
 
     Notes:
         # Handling missing columns logic:
@@ -794,24 +699,9 @@
     # filtering records
     mask = pd.Series([True] * len(data), index=data.index)
 
-<<<<<<< HEAD
     # Get partition info for GPU filtering
     partition_info = PartitionInfoFetcher().get_info()
     gpu_partitions = [p["name"] for p in partition_info if p["type"] == PartitionTypeEnum.GPU.value]
-=======
-    mask &= data["Elapsed"] >= min_elapsed_seconds
-    mask &= data["Account"] != AdminsAccountEnum.ROOT.value
-    mask &= data["Partition"] != AdminPartitionEnum.BUILDING.value
-    mask &= data["QOS"] != QOSEnum.UPDATES.value
-    # Filter out failed or cancelled jobs, except when include_failed_cancel_jobs is True
-    mask &= (
-        (data["Status"] != StatusEnum.FAILED.value) & (data["Status"] != StatusEnum.CANCELLED.value)
-    ) | include_failed_cancelled_jobs
-    # Filter out jobs whose partition type is not 'gpu', unless include_cpu_only_jobs is True.
-    partition_info = PartitionInfoFetcher().get_info()
-    gpu_partitions = [p["name"] for p in partition_info if p["type"] == PartitionTypeEnum.GPU.value]
-    mask &= data["Partition"].isin(gpu_partitions) | include_cpu_only_jobs
->>>>>>> 4de683cb
 
     filter_conditions = {
         "Elapsed": lambda df: df["Elapsed"] >= min_elapsed_seconds,
@@ -856,11 +746,6 @@
         # Raise warning for empty dataframe
         warnings.warn("Dataframe results from database and filtering is empty.", UserWarning, stacklevel=3)
 
-<<<<<<< HEAD
-=======
-    _fill_missing(data, include_cpu_only_jobs)
-
->>>>>>> 4de683cb
     # Type casting for columns involving time
     time_columns = ["StartTime", "SubmitTime"]
     for col in time_columns:
@@ -868,62 +753,12 @@
             continue
         data[col] = pd.to_datetime(data[col], errors="coerce")
 
-<<<<<<< HEAD
     duration_columns = ["TimeLimit", "Elapsed"]
     for col in duration_columns:
         if col not in exist_column_set:
             continue
         target_col = data[col] * 60 if col == "TimeLimit" else data[col]
         data[col] = pd.to_timedelta(target_col, unit="s", errors="coerce")
-=======
-    time_limit_in_seconds = data["TimeLimit"] * 60
-    data["TimeLimit"] = pd.to_timedelta(time_limit_in_seconds, unit="s", errors="coerce")
-    data["Elapsed"] = pd.to_timedelta(data["Elapsed"], unit="s", errors="coerce")
-
-    # Added parameters for calculating VRAM metrics
-    data.loc[:, "Queued"] = data["StartTime"] - data["SubmitTime"]
-
-    # Apply all metrics using the single safe function
-    data.loc[:, "vram_constraint"] = data.apply(
-        lambda row: _safe_apply_function(
-            _get_vram_constraint, row["Constraints"], row["GPUs"], job_id=row["JobID"], idx=row.name
-        ),
-        axis=1,
-    ).astype(pd.Int64Dtype())
-
-    data.loc[:, "partition_constraint"] = data.apply(
-        lambda row: _safe_apply_function(
-            _get_partition_constraint, row["Partition"], row["GPUs"], job_id=row["JobID"], idx=row.name
-        ),
-        axis=1,
-    ).astype(pd.Int64Dtype())
-
-    data.loc[:, "requested_vram"] = data.apply(
-        lambda row: _safe_apply_function(
-            _get_requested_vram, row["vram_constraint"], row["partition_constraint"], job_id=row["JobID"], idx=row.name
-        ),
-        axis=1,
-    ).astype(pd.Int64Dtype())
-
-    data.loc[:, "allocated_vram"] = data.apply(
-        lambda row: _safe_apply_function(
-            _get_approx_allocated_vram,
-            row["GPUType"],
-            row["NodeList"],
-            row["GPUs"],
-            row["GPUMemUsage"],
-            job_id=row["JobID"],
-            idx=row.name,
-        ),
-        axis=1,
-    )
-
-    if error_indices:
-        data = data.drop(index=list(error_indices)).reset_index(drop=True)
-
-    data.loc[:, "user_jobs"] = data.groupby("User")["User"].transform("size")
-    data.loc[:, "account_jobs"] = data.groupby("Account")["Account"].transform("size")
->>>>>>> 4de683cb
 
     # Convert columns to categorical
     for col, enum_obj in ATTRIBUTE_CATEGORIES.items():
@@ -943,16 +778,50 @@
         # Calculate queue time
         data.loc[:, "Queued"] = data["StartTime"] - data["SubmitTime"]
 
-        # Calculate VRAM constraint from job constraints
+        # Apply all metrics using the single safe function
         data.loc[:, "vram_constraint"] = data.apply(
-            lambda row: _get_vram_constraint(row["Constraints"], row["GPUs"], row["GPUMemUsage"]), axis=1
-        ).astype(pd.Int64Dtype())  # Use Int64Dtype to allow for nullable integers
-
-        # Calculate allocated VRAM based on GPU type and nodes
+            lambda row: _safe_apply_function(
+                _get_vram_constraint, row["Constraints"], row["GPUs"], job_id=row["JobID"], idx=row.name
+            ),
+            axis=1,
+        ).astype(pd.Int64Dtype())
+
+        data.loc[:, "partition_constraint"] = data.apply(
+            lambda row: _safe_apply_function(
+                _get_partition_constraint, row["Partition"], row["GPUs"], job_id=row["JobID"], idx=row.name
+            ),
+            axis=1,
+        ).astype(pd.Int64Dtype())
+
+        data.loc[:, "requested_vram"] = data.apply(
+            lambda row: _safe_apply_function(
+                _get_requested_vram,
+                row["vram_constraint"],
+                row["partition_constraint"],
+                job_id=row["JobID"],
+                idx=row.name,
+            ),
+            axis=1,
+        ).astype(pd.Int64Dtype())
+
         data.loc[:, "allocated_vram"] = data.apply(
-            lambda row: _get_approx_allocated_vram(row["GPUType"], row["NodeList"], row["GPUs"], row["GPUMemUsage"]),
+            lambda row: _safe_apply_function(
+                _get_approx_allocated_vram,
+                row["GPUType"],
+                row["NodeList"],
+                row["GPUs"],
+                row["GPUMemUsage"],
+                job_id=row["JobID"],
+                idx=row.name,
+            ),
             axis=1,
         )
+
+        if error_indices:
+            data = data.drop(index=list(error_indices)).reset_index(drop=True)
+
+    data.loc[:, "user_jobs"] = data.groupby("User")["User"].transform("size")
+    data.loc[:, "account_jobs"] = data.groupby("Account")["Account"].transform("size")
 
 
 def _check_for_infinity_values(data: pd.DataFrame) -> None:
@@ -975,7 +844,51 @@
             message = f"Some entries in {col_name} having infinity values. This may be caused by an overflow."
             warnings.warn(message=message, stacklevel=2, category=UserWarning)
 
-<<<<<<< HEAD
+
+def _write_preprocessing_error_logs(preprocessing_error_logs: list[dict]) -> None:
+    """
+    Write preprocessing error logs to a log file.
+
+    Args:
+        preprocessing_error_logs (list[dict]): List of error records to write to file.
+
+    Returns:
+        None: Writes the error summary to PREPROCESSING_ERRORS_LOG_FILE.
+    """
+    if not preprocessing_error_logs:
+        return
+
+    print(
+        f"Found {len(preprocessing_error_logs)} records with errors. "
+        f"Reporting them to a summary file {PREPROCESSING_ERRORS_LOG_FILE}."
+    )
+
+    if PREPROCESSING_ERRORS_LOG_FILE.exists():
+        print(f"Processing error log file already exists. Overwriting {PREPROCESSING_ERRORS_LOG_FILE.name}")
+
+    summary_lines = [
+        "Records causing processing errors that were ignored:\n",
+        "=" * 30 + "\n",
+        f"Generated on: {pd.Timestamp.now().strftime('%Y-%m-%d %H:%M:%S')}\n",
+        f"Total errors: {len(preprocessing_error_logs)}\n\n",
+    ]
+
+    for record in preprocessing_error_logs:
+        summary_lines.append(
+            f"Job ID: {record['job_id']}\n"
+            f"Error Type: {PreprocessingErrorTypeEnum(record['error_type']).value}\n"
+            f"Info: {record['info']}\n"
+            f"{'-' * 40}\n\n"
+        )
+
+    # Add all job IDs in one line for easy copying
+    job_ids = [str(record["job_id"]) for record in preprocessing_error_logs if record["job_id"] is not None]
+    if job_ids:
+        summary_lines.append(f"All Job IDs: {', '.join(job_ids)}\n")
+
+    with open(PREPROCESSING_ERRORS_LOG_FILE, "w", encoding="utf-8") as f:
+        f.writelines(summary_lines)
+
 
 def preprocess_data(
     input_df: pd.DataFrame,
@@ -1001,6 +914,13 @@
         apply_filter (bool, optional): Whether to apply filtering operations and columns removal to the data.
             Defaults to True.
 
+    Notes:
+        - The function supports two formats for the 'GPUType' column in the dataframe:
+            1. Old format: list of GPU type strings, e.g. ['a100', 'v100']
+            2. New format: dict mapping GPU type to count, e.g. {'a100': 2, 'v100': 1}
+        - Both formats are automatically detected and handled for all VRAM calculations and downstream processing.
+        - The output DataFrame will have missing values filled, time columns converted,
+          and new columns added for VRAM and job statistics.
 
     Returns:
         pd.DataFrame: The preprocessed dataframe
@@ -1021,13 +941,19 @@
             include_custom_qos_jobs,
         )
 
-    _fill_missing(data)
-
+    first_non_null = data["GPUType"].dropna().iloc[0]
+    # Log the format of GPUType being used
+    if isinstance(first_non_null, dict):
+        print("[Preprocessing] Running with new database format: GPU types as dictionary.")
+    elif isinstance(first_non_null, list):
+        print("[Preprocessing] Running with old database format: GPU types as list.")
+
+    _fill_missing(data, include_cpu_only_jobs)
     _cast_type_and_add_columns(data)
 
     # Check for infinity values in memory usage columns
     _check_for_infinity_values(data)
-=======
+
     # Identify and handle duplicate JobIDs
     duplicate_rows = data[data["JobID"].duplicated(keep=False)]
     if not duplicate_rows.empty:
@@ -1045,6 +971,5 @@
     # Reset the error logs after writing to file
     processing_error_logs.clear()
     error_indices.clear()
->>>>>>> 4de683cb
 
     return data