import pandas as pd
import numpy as np
import re

from ..config.constants import (
    VRAM_VALUES,
    DEFAULT_MIN_ELAPSED_SECONDS,
    ATTRIBUTE_CATEGORIES,
    MULTIVALENT_GPUS,
)
from ..config.enum_constants import StatusEnum, AdminsAccountEnum, PartitionEnum, QOSEnum


def _get_vram_from_node(gpu_type: str, node: str) -> int:
    """
    Calculate specific VRAM based on a node name for GPUs with multiple VRAM sizes.

    The function checks if a pairing of a given GPU and a node name exists. If it exists, it determines the amount of
    VRAM available for that GPU on that node.

    Args:
        gpu_type (str): Type of GPU (e.g., "a100", "v100").
        node (str): Name of the node.

    Returns:
        int: VRAM size in GiB for the given GPU type and node.
             Returns 0 if the node does not match any of the patterns for the given GPU type.

    Notes:
        This logic is based on the cluster specifications documented at:
        https://docs.unity.rc.umass.edu/documentation/cluster_specs/nodes/

        TODO: Consider reading this information from a config file or database.
    """
    vram = 0
    if gpu_type not in MULTIVALENT_GPUS:
        # if the GPU is not multivalent we do not need to check the node
        vram = 0

    else:
        if gpu_type == "a100":
            if node.startswith("ece-gpu"):
                vram = 40  # A100 with 40GB
            elif re.match("^(gpu0(1[3-9]|2[0-4]))|(gpu042)|(umd-cscdr-gpu00[1-2])|(uri-gpu00[1-8])$", node):
                vram = 80  # A100 with 80GB
            else:
                # if the node does not match any of the patterns, it is not a valid node for this GPU type
                # so we return 0
                vram = 0
        elif gpu_type == "v100":
            if re.match("^(gpu00[1-7])|(power9-gpu009)|(power9-gpu01[0-6])$", node):
                vram = 16  # V100 with 16GB
            elif re.match("^(gpu01[1-2])|(power9-gpu00[1-8])$", node):
                vram = 32  # V100 with 32GB
            else:
                # if the node does not match any of the patterns, it is not a valid node for this GPU type
                # so we return 0
                vram = 0
    return vram


def _get_vram_constraint(constraints: list[str], gpu_count: int, gpu_mem_usage: int) -> int | None:
    """
    Get the VRAM assigned for a job based on its constraints and GPU usage.

    This function extracts VRAM requests from the job constraints and returns the maximum requested VRAM from the
    constraints. For GPU names that correspond to multiple VRAM values, take the minimum value that is not smaller
    than the amount of VRAM used by that job.

    Args:
        constraints (list[str]): List of constraints from the job, which may include VRAM requests.
        gpu_count (int): Number of GPUs requested by the job.
        gpu_mem_usage (int): GPU memory usage in bytes.

    Returns:
        int | None: Maximum VRAM amount in GiB obtained based on the provided constraints, multiplied by the
                    number of GPUs. Returns None if no VRAM constraints are present.

    """
    vram_constraints = []
    for constr in constraints:
        constr = constr.strip("'")
        if constr.startswith("vram"):
            vram_constraints.append(int(constr.replace("vram", "")))
        elif constr.startswith("gpu"):
            gpu_type = constr.split(":")[1]
            if gpu_type in MULTIVALENT_GPUS and (gpu_mem_usage / (2**30)) > VRAM_VALUES[gpu_type] * gpu_count:
                # For GPU names that correspond to multiple VRAM values, take the minimum value
                # that is not smaller than the amount of VRAM used by that job.
                vram_constraints.append(max(MULTIVALENT_GPUS[gpu_type]))
            else:
                vram_constraints.append(VRAM_VALUES[gpu_type])

    if not (len(vram_constraints)):
        return None  # if nothing is requested, return None

    return max(vram_constraints) * gpu_count


def _calculate_approx_vram_single_gpu_type(
    gpu_types: list[str], node_list: list[str], gpu_count: int, gpu_mem_usage: int
) -> int:
    """
    Calculate the approximate VRAM for a job with a single GPU type.

    This helper function computes the total VRAM allocated for a job based on the GPU type,
    the nodes where the job ran, the number of GPUs requested, and the GPU memory usage.

    Args:
        gpu_types (list[str]): List containing a single GPU type used in the job.
        node_list (list[str]): List of nodes where the job ran.
        gpu_count (int): Number of GPUs requested by the job.
        gpu_mem_usage (int): GPU memory usage in bytes.

    Returns:
        int: Total allocated VRAM for the job in GiB (gibibyte).

    Raises:
        ValueError: If no valid nodes are found for a multivalent GPU type in the node list.
    """
    gpu = gpu_types[0]
    if gpu not in MULTIVALENT_GPUS:
        # if the GPU is not multivalent, return the VRAM value for that GPU
        return VRAM_VALUES[gpu] * gpu_count

    # calculate VRAM for multivalent GPUs
    total_vram = 0

    # if all GPUs are on the same node, multiply the VRAM of that node by the number of GPUs
    if len(node_list) == 1:
        node = node_list[0]
        total_vram = _get_vram_from_node(gpu, node) * gpu_count

    # if all GPUs are on different nodes, sum the VRAM of each node
    # and return the total VRAM
    elif len(node_list) == gpu_count:
        for node in node_list:
            total_vram += _get_vram_from_node(gpu, node)

    # if there are multiple nodes, but not all GPUs are on different nodes
    # we need to calculate the total VRAM based on the minimum VRAM of the nodes
    else:
        # calculate all VRAM for all nodes in the node_list
        node_values = set()  # to avoid duplicates
        for node in node_list:
            node_values.add(_get_vram_from_node(gpu, node))

        if not node_values:
            raise ValueError(f"No valid nodes found for multivalent GPU type '{gpu}' in node list: {node_list}")

        sorted_node_values = sorted(list(node_values))
        total_vram = sorted_node_values.pop(0) * gpu_count  # use the node with the minimum VRAM value
        # if the total VRAM is less than the GPU memory usage, use the VRAM from the GPU in the larger node
        while total_vram < (gpu_mem_usage / 2**30) and sorted_node_values:
            total_vram = sorted_node_values.pop(0) * gpu_count

    return total_vram


def _get_approx_allocated_vram(gpu_types: list[str], node_list: list[str], gpu_count: int, gpu_mem_usage: int) -> int:
    """
    Get the total allocated VRAM for a job based on its GPU type and node list.

    This function estimates the total VRAM allocated for a job based on the GPU types used
    and the nodes where the job ran.

    Args:
        gpu_types (list[str]): List of GPU types used in the job.
        node_list (list[str]): List of nodes where the job ran.
        gpu_count (int): Number of GPUs requested by the job.
        gpu_mem_usage (int): GPU memory usage in bytes.

    Returns:
        int: Total allocated (estimate) VRAM for the job in GiB (gibibyte).

    Raises:
        ValueError: If no valid nodes are found for a multivalent GPU type in the node list.
    """

    # one type of GPU
    if len(gpu_types) == 1:
        total_vram = _calculate_approx_vram_single_gpu_type(gpu_types, node_list, gpu_count, gpu_mem_usage)
        return total_vram

    # Calculate allocated VRAM when there are multiple GPU types in a job
    if len(gpu_types) == gpu_count:
        total_vram = 0
        for gpu in gpu_types:
            if gpu in MULTIVALENT_GPUS:
                for node in node_list:
                    total_vram += _get_vram_from_node(gpu, node)
            else:
                total_vram += VRAM_VALUES[gpu]
        return total_vram

    # estimate VRAM for multiple GPUs where exact number isn't known
    # TODO: update this based on the updated GPU types which specify exact number of GPUs
    allocated_vrams = []
    for gpu in gpu_types:
        if gpu in MULTIVALENT_GPUS:
            for node in node_list:
                allocated_vrams.append(_get_vram_from_node(gpu, node))
        else:
            allocated_vrams.append(VRAM_VALUES[gpu])

    vram_values = sorted(list(allocated_vrams))
    total_vram = vram_values.pop(0) * gpu_count  # use the GPU with the minimum VRAM value
    # if the total VRAM is less than the GPU memory usage, use the VRAM from the next smallest GPU
    while total_vram < (gpu_mem_usage / 2**30) and vram_values:
        total_vram = vram_values.pop(0) * gpu_count
    return total_vram


def _fill_missing(res: pd.DataFrame) -> None:
    """
    Intended for internal use inside preprocess_data() only. Fill missing values in the DataFrame with default values.

    Args:
        res (pd.DataFrame): The DataFrame to fill missing values in.

    Returns:
        None: The function modifies the DataFrame in place.
    """

    # all Nan value are np.nan
    # fill default values for specific columns
    res.loc[:, "ArrayID"] = res["ArrayID"].fillna(-1)
    res.loc[:, "Interactive"] = res["Interactive"].fillna("non-interactive")
<<<<<<< HEAD
    res.loc[:, "Constraints"] = (
        res["Constraints"].fillna("").apply(lambda x: [] if isinstance(x, str) and x == "" else x)
    )
    res.loc[:, "GPUType"] = (
        res["GPUType"]
        .fillna("")
        .apply(
            lambda x: ["cpu"] if (isinstance(x, str) and x == "") else x.tolist() if isinstance(x, np.ndarray) else x
        )
=======
    res.loc[:, "Constraints"] = res["Constraints"].fillna("").apply(
        lambda x: [] if isinstance(x, str) and x == "" else x
    )
    res.loc[:, "GPUType"] = res["GPUType"].fillna("").apply(
        lambda x: ["cpu"]
        if isinstance(x, str) and x == ""
        else x.tolist() if isinstance(x, np.ndarray) else x
>>>>>>> 7a2c61c2
    )
    res.loc[:, "GPUs"] = res["GPUs"].fillna(0)


def preprocess_data(
    input_df: pd.DataFrame,
    min_elapsed_seconds: int = DEFAULT_MIN_ELAPSED_SECONDS,
    include_failed_cancelled_jobs=False,
    include_cpu_only_jobs=False,
) -> pd.DataFrame:
    """
    Preprocess dataframe, filtering out unwanted rows and columns, filling missing values and converting types.

    This function will take in a dataframe to create a new dataframe satisfying given criteria.

    Args:
        data (pd.DataFrame): The input dataframe containing job data.
        min_elapsed_seconds (int, optional): Minimum elapsed time in seconds to keep a job record. Defaults to 600.
        include_failed_cancelled_jobs (bool, optional): Whether to include jobs with status FAILED or CANCELLED.
        include_cpu_only_jobs (bool, optional): Whether to include jobs that do not use GPUs (CPU-only jobs).

    Returns:
        pd.DataFrame: The preprocessed dataframe
    """

    data = input_df.drop(columns=["UUID", "EndTime", "Nodes", "Preempted"], axis=1, inplace=False)

    cond_gpu_type = (
        data["GPUType"].notna() | include_cpu_only_jobs
    )  # filter out GPUType is null, except when include_CPU_only_job is True
    cond_gpus = (
        data["GPUs"].notna() | include_cpu_only_jobs
    )  # filter out GPUs is null, except when include_CPU_only_job is True
    cond_failed_cancelled_jobs = (
        ((data["Status"] != StatusEnum.FAILED.value) & (data["Status"] != StatusEnum.CANCELLED.value))
        | include_failed_cancelled_jobs
    )  # filter out failed or cancelled jobs, except when include_fail_cancel_jobs is True

    res = data[
        cond_gpu_type
        & cond_gpus
        & cond_failed_cancelled_jobs
        & (data["Elapsed"] >= min_elapsed_seconds)  # filter in unit of second, not timedelta object
        & (data["Account"] != AdminsAccountEnum.ROOT.value)
        & (data["Partition"] != PartitionEnum.BUILDING.value)
        & (data["QOS"] != QOSEnum.UPDATES.value)
    ].copy()

    _fill_missing(res)
    # Type casting for columns involving time
    time_columns = ["StartTime", "SubmitTime"]
    for col in time_columns:
        res[col] = pd.to_datetime(res[col], errors="coerce")

    timedelta_columns = ["TimeLimit", "Elapsed"]
    for col in timedelta_columns:
        res[col] = pd.to_timedelta(res[col], unit="s", errors="coerce")

    # Add parameters for calculating VRAM metrics
    res.loc[:, "Queued"] = res["StartTime"] - res["SubmitTime"]
    res.loc[:, "vram_constraint"] = res.apply(
<<<<<<< HEAD
        lambda row: _get_vram_constraint(row["Constraints"], row["GPUs"], row["GPUMemUsage"]), axis=1
    ).astype(pd.Int64Dtype())
=======
        lambda row: get_vram_constraints(row["Constraints"], row["GPUs"], row["GPUMemUsage"]), axis=1
    ).astype(pd.Int64Dtype()) # Use Int64Dtype to allow for nullable integers
>>>>>>> 7a2c61c2
    res.loc[:, "allocated_vram"] = res.apply(
        lambda row: _get_approx_allocated_vram(row["GPUType"], row["NodeList"], row["GPUs"], row["GPUMemUsage"]),
        axis=1,
    )
    res.loc[:, "user_jobs"] = res.groupby("User")["User"].transform("size")
    res.loc[:, "account_jobs"] = res.groupby("Account")["Account"].transform("size")

    # Convert columns to categorical

    for col, enum_obj in ATTRIBUTE_CATEGORIES.items():
        enum_values = [e.value for e in enum_obj]
        unique_values = res[col].unique().tolist()
        all_categories = list(set(enum_values) | set(unique_values))
        res[col] = pd.Categorical(res[col], categories=all_categories, ordered=False)
    return res<|MERGE_RESOLUTION|>--- conflicted
+++ resolved
@@ -226,7 +226,6 @@
     # fill default values for specific columns
     res.loc[:, "ArrayID"] = res["ArrayID"].fillna(-1)
     res.loc[:, "Interactive"] = res["Interactive"].fillna("non-interactive")
-<<<<<<< HEAD
     res.loc[:, "Constraints"] = (
         res["Constraints"].fillna("").apply(lambda x: [] if isinstance(x, str) and x == "" else x)
     )
@@ -236,15 +235,6 @@
         .apply(
             lambda x: ["cpu"] if (isinstance(x, str) and x == "") else x.tolist() if isinstance(x, np.ndarray) else x
         )
-=======
-    res.loc[:, "Constraints"] = res["Constraints"].fillna("").apply(
-        lambda x: [] if isinstance(x, str) and x == "" else x
-    )
-    res.loc[:, "GPUType"] = res["GPUType"].fillna("").apply(
-        lambda x: ["cpu"]
-        if isinstance(x, str) and x == ""
-        else x.tolist() if isinstance(x, np.ndarray) else x
->>>>>>> 7a2c61c2
     )
     res.loc[:, "GPUs"] = res["GPUs"].fillna(0)
 
@@ -294,7 +284,7 @@
     ].copy()
 
     _fill_missing(res)
-    # Type casting for columns involving time
+    # type casting for columns involving time
     time_columns = ["StartTime", "SubmitTime"]
     for col in time_columns:
         res[col] = pd.to_datetime(res[col], errors="coerce")
@@ -303,16 +293,11 @@
     for col in timedelta_columns:
         res[col] = pd.to_timedelta(res[col], unit="s", errors="coerce")
 
-    # Add parameters for calculating VRAM metrics
+    # Added parameters for calculating VRAM metrics
     res.loc[:, "Queued"] = res["StartTime"] - res["SubmitTime"]
     res.loc[:, "vram_constraint"] = res.apply(
-<<<<<<< HEAD
         lambda row: _get_vram_constraint(row["Constraints"], row["GPUs"], row["GPUMemUsage"]), axis=1
     ).astype(pd.Int64Dtype())
-=======
-        lambda row: get_vram_constraints(row["Constraints"], row["GPUs"], row["GPUMemUsage"]), axis=1
-    ).astype(pd.Int64Dtype()) # Use Int64Dtype to allow for nullable integers
->>>>>>> 7a2c61c2
     res.loc[:, "allocated_vram"] = res.apply(
         lambda row: _get_approx_allocated_vram(row["GPUType"], row["NodeList"], row["GPUs"], row["GPUMemUsage"]),
         axis=1,
