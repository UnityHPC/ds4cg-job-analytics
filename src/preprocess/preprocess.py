--- conflicted
+++ resolved
@@ -7,17 +7,13 @@
     DEFAULT_MIN_ELAPSED_SECONDS,
     ATTRIBUTE_CATEGORIES,
     MULTIVALENT_GPUS,
-<<<<<<< HEAD
     COLUMNS_IN_PREPROCESS,
     ENFORCE_COLUMNS,
-=======
->>>>>>> 7e288d76
 )
 from ..config.enum_constants import StatusEnum, AdminsAccountEnum, PartitionEnum, QOSEnum
-import warnings
-
-
-def get_vram_from_node(gpu_type: str, node: str) -> int:
+
+
+def _get_vram_from_node(gpu_type: str, node: str) -> int:
     """
     Calculate specific VRAM based on a node name for GPUs with multiple VRAM sizes.
 
@@ -65,7 +61,7 @@
     return vram
 
 
-def get_vram_constraints(constraints: list[str], gpu_count: int, gpu_mem_usage: int) -> int | None:
+def _get_vram_constraint(constraints: list[str], gpu_count: int, gpu_mem_usage: int) -> int | None:
     """
     Get the VRAM assigned for a job based on its constraints and GPU usage.
 
@@ -73,65 +69,6 @@
     constraints. For GPU names that correspond to multiple VRAM values, take the minimum value that is not smaller
     than the amount of VRAM used by that job.
 
-<<<<<<< HEAD
-=======
-def _get_vram_from_node(gpu_type: str, node: str) -> int:
-    """
-    Calculate specific VRAM based on a node name for GPUs with multiple VRAM sizes.
-
-    The function checks if a pairing of a given GPU and a node name exists. If it exists, it determines the amount of
-    VRAM available for that GPU on that node.
-
-    Args:
-        gpu_type (str): Type of GPU (e.g., "a100", "v100").
-        node (str): Name of the node.
-
-    Returns:
-        int: VRAM size in GiB for the given GPU type and node.
-             Returns 0 if the node does not match any of the patterns for the given GPU type.
-
-    Notes:
-        This logic is based on the cluster specifications documented at:
-        https://docs.unity.rc.umass.edu/documentation/cluster_specs/nodes/
-
-        TODO: Consider reading this information from a config file or database.
-    """
-    vram = 0
-    if gpu_type not in MULTIVALENT_GPUS:
-        # if the GPU is not multivalent we do not need to check the node
-        vram = 0
-
-    else:
-        if gpu_type == "a100":
-            if node.startswith("ece-gpu"):
-                vram = 40  # A100 with 40GB
-            elif re.match("^(gpu0(1[3-9]|2[0-4]))|(gpu042)|(umd-cscdr-gpu00[1-2])|(uri-gpu00[1-8])$", node):
-                vram = 80  # A100 with 80GB
-            else:
-                # if the node does not match any of the patterns, it is not a valid node for this GPU type
-                # so we return 0
-                vram = 0
-        elif gpu_type == "v100":
-            if re.match("^(gpu00[1-7])|(power9-gpu009)|(power9-gpu01[0-6])$", node):
-                vram = 16  # V100 with 16GB
-            elif re.match("^(gpu01[1-2])|(power9-gpu00[1-8])$", node):
-                vram = 32  # V100 with 32GB
-            else:
-                # if the node does not match any of the patterns, it is not a valid node for this GPU type
-                # so we return 0
-                vram = 0
-    return vram
-
-
-def _get_vram_constraint(constraints: list[str], gpu_count: int, gpu_mem_usage: int) -> int | None:
-    """
-    Get the VRAM assigned for a job based on its constraints and GPU usage.
-
-    This function extracts VRAM requests from the job constraints and returns the maximum requested VRAM from the
-    constraints. For GPU names that correspond to multiple VRAM values, take the minimum value that is not smaller
-    than the amount of VRAM used by that job.
-
->>>>>>> 7e288d76
     Args:
         constraints (list[str]): List of constraints from the job, which may include VRAM requests.
         gpu_count (int): Number of GPUs requested by the job.
@@ -158,7 +95,6 @@
 
     if not (len(vram_constraints)):
         return None  # if nothing is requested, return None
-<<<<<<< HEAD
 
     return max(vram_constraints) * gpu_count
 
@@ -189,59 +125,19 @@
         # if the GPU is not multivalent, return the VRAM value for that GPU
         return VRAM_VALUES[gpu] * gpu_count
 
-=======
-
-    return max(vram_constraints) * gpu_count
-
-
-def _calculate_approx_vram_single_gpu_type(
-    gpu_types: list[str], node_list: list[str], gpu_count: int, gpu_mem_usage: int
-) -> int:
-    """
-    Calculate the approximate VRAM for a job with a single GPU type.
-
-    This helper function computes the total VRAM allocated for a job based on the GPU type,
-    the nodes where the job ran, the number of GPUs requested, and the GPU memory usage.
-
-    Args:
-        gpu_types (list[str]): List containing a single GPU type used in the job.
-        node_list (list[str]): List of nodes where the job ran.
-        gpu_count (int): Number of GPUs requested by the job.
-        gpu_mem_usage (int): GPU memory usage in bytes.
-
-    Returns:
-        int: Total allocated VRAM for the job in GiB (gibibyte).
-
-    Raises:
-        ValueError: If no valid nodes are found for a multivalent GPU type in the node list.
-    """
-    gpu = gpu_types[0]
-    if gpu not in MULTIVALENT_GPUS:
-        # if the GPU is not multivalent, return the VRAM value for that GPU
-        return VRAM_VALUES[gpu] * gpu_count
-
->>>>>>> 7e288d76
     # calculate VRAM for multivalent GPUs
     total_vram = 0
 
     # if all GPUs are on the same node, multiply the VRAM of that node by the number of GPUs
     if len(node_list) == 1:
         node = node_list[0]
-<<<<<<< HEAD
-        total_vram = get_vram_from_node(gpu, node) * gpu_count
-=======
         total_vram = _get_vram_from_node(gpu, node) * gpu_count
->>>>>>> 7e288d76
 
     # if all GPUs are on different nodes, sum the VRAM of each node
     # and return the total VRAM
     elif len(node_list) == gpu_count:
         for node in node_list:
-<<<<<<< HEAD
-            total_vram += get_vram_from_node(gpu, node)
-=======
             total_vram += _get_vram_from_node(gpu, node)
->>>>>>> 7e288d76
 
     # if there are multiple nodes, but not all GPUs are on different nodes
     # we need to calculate the total VRAM based on the minimum VRAM of the nodes
@@ -249,11 +145,7 @@
         # calculate all VRAM for all nodes in the node_list
         node_values = set()  # to avoid duplicates
         for node in node_list:
-<<<<<<< HEAD
-            node_values.add(get_vram_from_node(gpu, node))
-=======
             node_values.add(_get_vram_from_node(gpu, node))
->>>>>>> 7e288d76
 
         if not node_values:
             raise ValueError(f"No valid nodes found for multivalent GPU type '{gpu}' in node list: {node_list}")
@@ -267,11 +159,7 @@
     return total_vram
 
 
-<<<<<<< HEAD
-def get_approx_allocated_vram(gpu_types: list[str], node_list: list[str], gpu_count: int, gpu_mem_usage: int) -> int:
-=======
 def _get_approx_allocated_vram(gpu_types: list[str], node_list: list[str], gpu_count: int, gpu_mem_usage: int) -> int:
->>>>>>> 7e288d76
     """
     Get the total allocated VRAM for a job based on its GPU type and node list.
 
@@ -302,11 +190,7 @@
         for gpu in gpu_types:
             if gpu in MULTIVALENT_GPUS:
                 for node in node_list:
-<<<<<<< HEAD
-                    total_vram += get_vram_from_node(gpu, node)
-=======
                     total_vram += _get_vram_from_node(gpu, node)
->>>>>>> 7e288d76
             else:
                 total_vram += VRAM_VALUES[gpu]
         return total_vram
@@ -317,11 +201,7 @@
     for gpu in gpu_types:
         if gpu in MULTIVALENT_GPUS:
             for node in node_list:
-<<<<<<< HEAD
-                allocated_vrams.append(get_vram_from_node(gpu, node))
-=======
                 allocated_vrams.append(_get_vram_from_node(gpu, node))
->>>>>>> 7e288d76
         else:
             allocated_vrams.append(VRAM_VALUES[gpu])
 
@@ -346,7 +226,6 @@
 
     # all Nan value are np.nan
     # fill default values for specific columns
-<<<<<<< HEAD
 
     fill_map = {
         "ArrayID": lambda col: col.fillna(-1),
@@ -361,21 +240,6 @@
     for col, fill_func in fill_map.items():
         if col in res.columns:
             res.loc[:, col] = fill_func(res[col])
-=======
-    res.loc[:, "ArrayID"] = res["ArrayID"].fillna(-1)
-    res.loc[:, "Interactive"] = res["Interactive"].fillna("non-interactive")
-    res.loc[:, "Constraints"] = (
-        res["Constraints"].fillna("").apply(lambda x: [] if isinstance(x, str) and x == "" else x)
-    )
-    res.loc[:, "GPUType"] = (
-        res["GPUType"]
-        .fillna("")
-        .apply(
-            lambda x: ["cpu"] if (isinstance(x, str) and x == "") else x.tolist() if isinstance(x, np.ndarray) else x
-        )
-    )
-    res.loc[:, "GPUs"] = res["GPUs"].fillna(0)
->>>>>>> 7e288d76
 
 
 def preprocess_data(
@@ -464,13 +328,6 @@
     # Added parameters for calculating VRAM metrics
     res.loc[:, "Queued"] = res["StartTime"] - res["SubmitTime"]
     res.loc[:, "vram_constraint"] = res.apply(
-<<<<<<< HEAD
-        lambda row: get_vram_constraints(row["Constraints"], row["GPUs"], row["GPUMemUsage"]), axis=1
-    ).astype("Int64")
-    res.loc[:, "approx_allocated_vram"] = res.apply(
-        lambda row: get_approx_allocated_vram(row["GPUType"], row["NodeList"], row["GPUs"], row["GPUMemUsage"]), axis=1
-    )
-=======
         lambda row: _get_vram_constraint(row["Constraints"], row["GPUs"], row["GPUMemUsage"]), axis=1
     ).astype(pd.Int64Dtype())
     res.loc[:, "allocated_vram"] = res.apply(
@@ -479,7 +336,6 @@
     )
     res.loc[:, "user_jobs"] = res.groupby("User")["User"].transform("size")
     res.loc[:, "account_jobs"] = res.groupby("Account")["Account"].transform("size")
->>>>>>> 7e288d76
 
     # convert columns to categorical
     for col, enum_obj in ATTRIBUTE_CATEGORIES.items():
