import warnings
from collections.abc import Callable

import numpy as np
import pandas as pd
from pandas.api.typing import NAType

from ..config.constants import (
    DEFAULT_MIN_ELAPSED_SECONDS,
    ATTRIBUTE_CATEGORIES,
)
from ..config.enum_constants import (
    StatusEnum,
    AdminsAccountEnum,
    AdminPartitionEnum,
    QOSEnum,
    PartitionTypeEnum,
    PreprocessingErrorTypeEnum,
    OptionalColumnsEnum,
    RequiredColumnsEnum,
    ExcludedColumnsEnum,
)
from .allocated_vram import _get_approx_allocated_vram
from .constraints import _get_vram_constraint, _get_partition_constraint, _get_requested_vram
from ..config.remote_config import PartitionInfoFetcher
from ..config.paths import PREPROCESSING_ERRORS_LOG_FILE
from .errors import JobPreprocessingError

processing_error_logs: list = []
error_indices: set = set()


def _validate_gpu_type(
    gpu_type_value: NAType | np.ndarray | list | dict, include_cpu_only_jobs: bool
) -> list | dict | NAType:
    """
    Validate and process GPU type value.

    Args:
        gpu_type_value (list | dict | np.ndarray): The GPU type value from the DataFrame.
        include_cpu_only_jobs (bool): Whether CPU-only jobs are allowed.

    Returns:
        list | dict | NATpe: Processed GPU type value for GPU jobs or pd.NA for CPU-only jobs.

    Raises:
        JobPreprocessingError: If GPU type is null and CPU-only jobs are not allowed.
    """

    # Handle dict and list types first (these are never NA)
    if isinstance(gpu_type_value, (dict, list)):
        return gpu_type_value

    # Handle numpy arrays
    elif isinstance(gpu_type_value, np.ndarray):
        return gpu_type_value.tolist()

    # Handle missing/empty values (now only NAType remains)
    elif pd.isna(gpu_type_value):
        if not include_cpu_only_jobs:
            raise JobPreprocessingError(
                error_type=PreprocessingErrorTypeEnum.GPU_TYPE_NULL,
                info="GPU Type is null but include_cpu_only_jobs is False",
            )
        return pd.NA


def _safe_apply_function(
    func: Callable, *args: object, job_id: int | None = None, idx: int | None = None
) -> int | NAType:
    """
    Safely apply calculation functions, catching JobPreprocessingError and logging it.

    This function wraps calculation functions to catch JobPreprocessingError exceptions
    that may occur during column or metric processing, logs the error details for
    later review, and returns pd.NA instead of allowing the error to propagate.

    Args:
        func (Callable): The calculation function to call with the provided arguments.
        *args: Variable length argument list to pass to the metric function.
        job_id (int | None, optional): Job ID associated with the row being processed,
            used for error logging and tracking. Defaults to None.
        idx (int | None, optional): DataFrame index of the row being processed,
            used for error tracking and row removal. Defaults to None.

    Returns:
        int | NAType: The result of calling func(*args) if successful, or pd.NA if a
            JobPreprocessingError occurs.

    Note:
        When a JobPreprocessingError is caught, the function:
        - Adds the index to error_indices for later row removal
        - Logs error details to processing_error_logs for summary reporting
        - Returns pd.NA to maintain DataFrame structure
    """
    try:
        return func(*args)
    except JobPreprocessingError as e:
        if idx is not None:
            error_indices.add(idx)
        processing_error_logs.append({
            "job_id": job_id,
            "index": idx,
            "error_type": e.error_type,
            "info": e.info,
        })
        return pd.NA


def _fill_missing(res: pd.DataFrame, include_cpu_only_jobs: bool) -> None:
    """
    Intended for internal use inside preprocess_data() only. Fill missing values in the DataFrame with default values.

    Args:
        res (pd.DataFrame): The DataFrame to fill missing values in.
        include_cpu_only_jobs (bool): Whether to include CPU-only jobs in the DataFrame.

    Returns:
        None: The function modifies the DataFrame in place.
    """

    # all NaN values are np.nan
    # fill default values for specific columns
    fill_map = {
        "ArrayID": lambda col: col.fillna(-1),
        "Interactive": lambda col: col.fillna("non-interactive"),
        "Constraints": lambda col: col.fillna("").apply(lambda x: [] if isinstance(x, str) and x == "" else list(x)),
        "GPUs": lambda col: col.fillna(0),
    }

    res.loc[:, "GPUType"] = res.apply(
        lambda row: _safe_apply_function(
            _validate_gpu_type, row["GPUType"], include_cpu_only_jobs, job_id=row["JobID"], idx=row.name
        ),
        axis=1,
    )
<<<<<<< HEAD
    res.loc[:, "GPUs"] = res["GPUs"].fillna(0)
    res.loc[:, "NodeList"] = (
        res["NodeList"].fillna("").apply(lambda x: [] if isinstance(x, str) and x == "" else list(x))
    )
=======

    for col, fill_func in fill_map.items():
        if col in res.columns:
            res.loc[:, col] = fill_func(res[col])


def _validate_columns_and_filter_records(
    data: pd.DataFrame,
    min_elapsed_seconds: int,
    include_failed_cancelled_jobs: bool,
    include_cpu_only_jobs: bool,
    include_custom_qos_jobs: bool,
) -> pd.DataFrame:
    """
    Validate required columns and filter records based on specified criteria.

    This function performs two main operations:
    1. Validates that all required columns are present and warns about missing optional columns
    2. Applies filtering conditions to remove unwanted records based on various criteria

    Args:
        data (pd.DataFrame): The input dataframe to validate and filter.
        min_elapsed_seconds (int): Minimum elapsed time in seconds to keep a job record.
        include_failed_cancelled_jobs (bool): Whether to include jobs with status FAILED or CANCELLED.
        include_cpu_only_jobs (bool): Whether to include jobs that do not use GPUs (CPU-only jobs).
        include_custom_qos_jobs (bool): Whether to include entries with custom qos values.

    Returns:
        pd.DataFrame: The validated and filtered dataframe.

    Raises:
        KeyError: If any columns in RequiredColumnsEnum do not exist in the dataframe.

    Notes:
        # Handling missing columns logic:
        - columns in REQUIRED_COLUMNS are columns that are must-have for basic metrics calculation.
        - columns in OPTIONAL_COLUMNS are columns that are involved in preprocessing logics.
        - For any columns in REQUIRED_COLUMNS that do not exist, a KeyError will be raised.
        - For any columns in OPTIONAL_COLUMNS but not in REQUIRED_COLUMNS, a warning will be raised.
        - _fill_missing, records filtering, and type conversion logic will happen only if columns involved exist

    """
    qos_values = set([member.value for member in QOSEnum])
    exist_column_set = set(data.columns.to_list())

    # Ensure required columns are present
    for required_col in RequiredColumnsEnum:
        if required_col.value not in exist_column_set:
            raise KeyError(f"Column {required_col.value} does not exist in dataframe.")

    # raise warnings if optional columns are not present
    for optional_col in OptionalColumnsEnum:
        if optional_col.value not in exist_column_set:
            warnings.warn(
                (
                    f"Column '{optional_col.value}' is missing from the dataframe. "
                    "This may impact filtering operations and downstream processing."
                ),
                UserWarning,
                stacklevel=2,
            )

    # filtering records
    mask = pd.Series([True] * len(data), index=data.index)

    # Get partition info for GPU filtering
    partition_info = PartitionInfoFetcher().get_info()
    gpu_partitions = [p["name"] for p in partition_info if p["type"] == PartitionTypeEnum.GPU.value]

    filter_conditions = {
        "Elapsed": lambda df: df["Elapsed"] >= min_elapsed_seconds,
        "Account": lambda df: df["Account"] != AdminsAccountEnum.ROOT.value,
        "Partition": lambda df: (df["Partition"] != AdminPartitionEnum.BUILDING.value)
        & (include_cpu_only_jobs | df["Partition"].isin(gpu_partitions)),
        "QOS": lambda df: (df["QOS"] != QOSEnum.UPDATES.value)
        & (include_custom_qos_jobs | df["QOS"].isin(qos_values)),
        "Status": lambda df: include_failed_cancelled_jobs
        | ((df["Status"] != StatusEnum.FAILED.value) & (df["Status"] != StatusEnum.CANCELLED.value)),
    }

    for col, func in filter_conditions.items():
        if col not in exist_column_set:
            continue
        mask &= func(data)

    return data[mask].copy()


def _cast_type_and_add_columns(data: pd.DataFrame) -> None:
    """
    Cast existing columns to appropriate data types and add derived metrics as new columns.

    Handles both empty and non-empty dataframes by applying type casting to existing columns
        and either adding empty columns with correct dtypes or calculating actual derived values.

    Raises a warning if the dataframe is empty after preprocessing operations.

    Args:
        data (pd.DataFrame): The dataframe to modify. Must contain the required columns for processing.

    Returns:
        None: The function modifies the DataFrame in place.

    Warnings:
        UserWarning: If the dataframe is empty after filtering and preprocessing operations.
    """
    exist_column_set = set(data.columns.to_list())

    if data.empty:
        # Raise warning for empty dataframe
        warnings.warn("Dataframe results from database and filtering is empty.", UserWarning, stacklevel=3)

    # Type casting for columns involving time
    time_columns = ["StartTime", "SubmitTime"]
    for col in time_columns:
        if col not in exist_column_set:
            continue
        data[col] = pd.to_datetime(data[col], errors="coerce")

    duration_columns = ["TimeLimit", "Elapsed"]
    for col in duration_columns:
        if col not in exist_column_set:
            continue
        target_col = data[col] * 60 if col == "TimeLimit" else data[col]
        data[col] = pd.to_timedelta(target_col, unit="s", errors="coerce")

    # Convert columns to categorical
    for col, enum_obj in ATTRIBUTE_CATEGORIES.items():
        if col not in exist_column_set:
            continue
        enum_values = [e.value for e in enum_obj]
        unique_values = data[col].unique().tolist()
        all_categories = list(set(enum_values) | set(unique_values))
        data[col] = pd.Categorical(data[col], categories=all_categories, ordered=False)

    if data.empty:
        # Add new columns with correct types for empty dataframe
        data["Queued"] = pd.Series([], dtype="timedelta64[ns]")
        data["vram_constraint"] = pd.Series([], dtype=pd.Int64Dtype())
        data["partition_constraint"] = pd.Series([], dtype=pd.Int64Dtype())
        data["requested_vram"] = pd.Series([], dtype=pd.Int64Dtype())
        data["allocated_vram"] = pd.Series([], dtype=pd.Int64Dtype())
        # Only add user_jobs/account_jobs if columns exist
        if "User" in data.columns:
            data["user_jobs"] = pd.Series([], dtype=pd.Int64Dtype())
        if "Account" in data.columns:
            data["account_jobs"] = pd.Series([], dtype=pd.Int64Dtype())
    else:
        # Calculate queue time
        data.loc[:, "Queued"] = data["StartTime"] - data["SubmitTime"]

        # Apply all metrics using the single safe function
        data.loc[:, "vram_constraint"] = data.apply(
            lambda row: _safe_apply_function(
                _get_vram_constraint, row["Constraints"], row["GPUs"], job_id=row["JobID"], idx=row.name
            ),
            axis=1,
        ).astype(pd.Int64Dtype())

        data.loc[:, "partition_constraint"] = data.apply(
            lambda row: _safe_apply_function(
                _get_partition_constraint, row["Partition"], row["GPUs"], job_id=row["JobID"], idx=row.name
            ),
            axis=1,
        ).astype(pd.Int64Dtype())

        data.loc[:, "requested_vram"] = data.apply(
            lambda row: _safe_apply_function(
                _get_requested_vram,
                row["vram_constraint"],
                row["partition_constraint"],
                job_id=row["JobID"],
                idx=row.name,
            ),
            axis=1,
        ).astype(pd.Int64Dtype())

        data.loc[:, "allocated_vram"] = data.apply(
            lambda row: _safe_apply_function(
                _get_approx_allocated_vram,
                row["GPUType"],
                row["NodeList"],
                row["GPUs"],
                row["GPUMemUsage"],
                job_id=row["JobID"],
                idx=row.name,
            ),
            axis=1,
        )

        if error_indices:
            data = data.drop(index=list(error_indices)).reset_index(drop=True)

    # Add derived columns for user_jobs and account_jobs only if the source columns exist
    if "User" in exist_column_set:
        data.loc[:, "user_jobs"] = data.groupby("User", observed=True)["User"].transform("size")
    if "Account" in exist_column_set:
        data.loc[:, "account_jobs"] = data.groupby("Account", observed=True)["Account"].transform("size")


def _check_for_infinity_values(data: pd.DataFrame) -> None:
    """
    Check for infinity values in memory usage columns and raise warnings if found.

    Args:
        data (pd.DataFrame): The dataframe to check for infinity values.

    Returns:
        None: The function only raises warnings if infinity values are found.
    """
    mem_usage_columns = ["CPUMemUsage", "GPUMemUsage"]
    exist_column_set = set(data.columns.to_list())
    for col_name in mem_usage_columns:
        if col_name not in exist_column_set:
            continue
        filtered = data[data[col_name] == np.inf].copy()
        if len(filtered) > 0:
            message = f"Some entries in {col_name} having infinity values. This may be caused by an overflow."
            warnings.warn(message=message, stacklevel=2, category=UserWarning)
>>>>>>> 80d42bd6


def _write_preprocessing_error_logs(preprocessing_error_logs: list[dict]) -> None:
    """
    Write preprocessing error logs to a log file.

    Args:
        preprocessing_error_logs (list[dict]): List of error records to write to file.

    Returns:
        None: Writes the error summary to PREPROCESSING_ERRORS_LOG_FILE.
    """
    if not preprocessing_error_logs:
        return

    print(
        f"Found {len(preprocessing_error_logs)} records with errors. "
        f"Reporting them to a summary file {PREPROCESSING_ERRORS_LOG_FILE}."
    )

    if PREPROCESSING_ERRORS_LOG_FILE.exists():
        print(f"Processing error log file already exists. Overwriting {PREPROCESSING_ERRORS_LOG_FILE.name}")

    summary_lines = [
        "Records causing processing errors that were ignored:\n",
        "=" * 30 + "\n",
        f"Generated on: {pd.Timestamp.now().strftime('%Y-%m-%d %H:%M:%S')}\n",
        f"Total errors: {len(preprocessing_error_logs)}\n\n",
    ]

    for record in preprocessing_error_logs:
        summary_lines.append(
            f"Job ID: {record['job_id']}\n"
            f"Error Type: {PreprocessingErrorTypeEnum(record['error_type']).value}\n"
            f"Info: {record['info']}\n"
            f"{'-' * 40}\n\n"
        )

    # Add all job IDs in one line for easy copying
    job_ids = [str(record["job_id"]) for record in preprocessing_error_logs if record["job_id"] is not None]
    if job_ids:
        summary_lines.append(f"All Job IDs: {', '.join(job_ids)}\n")

    with open(PREPROCESSING_ERRORS_LOG_FILE, "w", encoding="utf-8") as f:
        f.writelines(summary_lines)


def preprocess_data(
    input_df: pd.DataFrame,
    min_elapsed_seconds: int = DEFAULT_MIN_ELAPSED_SECONDS,
    include_failed_cancelled_jobs: bool = False,
    include_cpu_only_jobs: bool = False,
    include_custom_qos_jobs: bool = False,
    apply_filter: bool = True,
) -> pd.DataFrame:
    """
    Preprocess dataframe, filtering out unwanted rows and columns, filling missing values and converting types.

    This function will take in a dataframe to create a new dataframe satisfying given criteria.


    Args:
        input_df (pd.DataFrame): The input dataframe containing job data.
        min_elapsed_seconds (int, optional): Minimum elapsed time in seconds to keep a job record. Defaults to 600.
        include_failed_cancelled_jobs (bool, optional): Whether to include jobs with status FAILED or CANCELLED.
        include_cpu_only_jobs (bool, optional): Whether to include jobs that do not use GPUs (CPU-only jobs).
        include_custom_qos_jobs (bool, optional): Whether to include entries with custom qos values or not.
            Default to False
        apply_filter (bool, optional): Whether to apply filtering operations and columns removal to the data.
            Defaults to True.

    Notes:
        - The function supports two formats for the 'GPUType' column in the dataframe:
            1. Old format: list of GPU type strings, e.g. ['a100', 'v100']
            2. New format: dict mapping GPU type to count, e.g. {'a100': 2, 'v100': 1}
        - Both formats are automatically detected and handled for all VRAM calculations and downstream processing.
        - The output DataFrame will have missing values filled, time columns converted,
          and new columns added for VRAM and job statistics.

    Returns:
        pd.DataFrame: The preprocessed dataframe

    """
    data = input_df.copy()
    if apply_filter:
        # Drop unnecessary columns, ignoring errors in case any of them is not in the dataframe
        data = input_df.drop(
            columns=[member.value for member in ExcludedColumnsEnum if member.value in input_df.columns],
            axis=1,
            inplace=False,
        )
        # Perform column validation and filtering
        data = _validate_columns_and_filter_records(
            data,
            min_elapsed_seconds,
            include_failed_cancelled_jobs,
            include_cpu_only_jobs,
            include_custom_qos_jobs,
        )
    # Log the format of GPUType being used
    if not data.empty:
        first_non_null = data["GPUType"].dropna().iloc[0]
        if isinstance(first_non_null, dict):
            print("[Preprocessing] Running with new database format: GPU types as dictionary.")
        elif isinstance(first_non_null, list):
            print("[Preprocessing] Running with old database format: GPU types as list.")
    _fill_missing(data, include_cpu_only_jobs)
    _cast_type_and_add_columns(data)

    # Check for infinity values in memory usage columns
    _check_for_infinity_values(data)

    # Identify and handle duplicate JobIDs
    duplicate_rows = data[data["JobID"].duplicated(keep=False)]
    if not duplicate_rows.empty:
        duplicate_message = (
            f"{len(duplicate_rows['JobID'].unique().tolist())} duplicate JobIDs detected. "
            "Keeping only the latest entry for each JobID."
        )
        warnings.warn(message=duplicate_message, stacklevel=2, category=UserWarning)
        data_sorted = data.sort_values(by="SubmitTime", ascending=False)  # Sort by SubmitTime to keep the latest entry
        data = data_sorted.drop_duplicates(subset=["JobID"], keep="first")  # Keep the latest entry for each JobID

    # Save preprocessing error logs to a file.
    _write_preprocessing_error_logs(processing_error_logs)

    # Reset the error logs after writing to file
    processing_error_logs.clear()
    error_indices.clear()

    return data<|MERGE_RESOLUTION|>--- conflicted
+++ resolved
@@ -126,6 +126,7 @@
         "Interactive": lambda col: col.fillna("non-interactive"),
         "Constraints": lambda col: col.fillna("").apply(lambda x: [] if isinstance(x, str) and x == "" else list(x)),
         "GPUs": lambda col: col.fillna(0),
+        "NodeList": : col.fillna("").apply(lambda x: [] if isinstance(x, str) and x == "" else list(x)),
     }
 
     res.loc[:, "GPUType"] = res.apply(
@@ -134,12 +135,6 @@
         ),
         axis=1,
     )
-<<<<<<< HEAD
-    res.loc[:, "GPUs"] = res["GPUs"].fillna(0)
-    res.loc[:, "NodeList"] = (
-        res["NodeList"].fillna("").apply(lambda x: [] if isinstance(x, str) and x == "" else list(x))
-    )
-=======
 
     for col, fill_func in fill_map.items():
         if col in res.columns:
@@ -359,7 +354,6 @@
         if len(filtered) > 0:
             message = f"Some entries in {col_name} having infinity values. This may be caused by an overflow."
             warnings.warn(message=message, stacklevel=2, category=UserWarning)
->>>>>>> 80d42bd6
 
 
 def _write_preprocessing_error_logs(preprocessing_error_logs: list[dict]) -> None:
