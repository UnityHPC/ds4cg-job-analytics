--- conflicted
+++ resolved
@@ -1,14 +1,10 @@
 import re
 import warnings
 
-<<<<<<< HEAD
 import numpy as np
 import pandas as pd
 from pandas.api.typing import NAType
 
-from ..config.constants import ATTRIBUTE_CATEGORIES, DEFAULT_MIN_ELAPSED_SECONDS, MULTIVALENT_GPUS, VRAM_VALUES
-from ..config.enum_constants import AdminsAccountEnum, PartitionEnum, QOSEnum, StatusEnum
-=======
 from ..config.constants import (
     VRAM_VALUES,
     DEFAULT_MIN_ELAPSED_SECONDS,
@@ -17,7 +13,6 @@
 )
 from ..config.enum_constants import StatusEnum, AdminsAccountEnum, AdminPartitionEnum, QOSEnum, PartitionTypeEnum
 from ..config.remote_config import PartitionInfoFetcher
->>>>>>> 202f611b
 
 
 def _get_multivalent_vram_based_on_node(gpu_type: str, node: str) -> int:
@@ -609,38 +604,13 @@
 
     data = input_df.drop(columns=["UUID", "EndTime", "Nodes", "Preempted"], axis=1, inplace=False)
 
-<<<<<<< HEAD
-    cond_gpu_type = (
-        data["GPUType"].notna() | include_cpu_only_jobs
-    )  # filter out GPUType is null, except when include_CPU_only_job is True
-    cond_gpus = (
-        data["GPUs"].notna() | include_cpu_only_jobs
-    )  # filter out GPUs is null, except when include_CPU_only_job is True
-    cond_failed_cancelled_jobs = (
-        ((data["Status"] != StatusEnum.FAILED.value) & (data["Status"] != StatusEnum.CANCELLED.value))
-        | include_failed_cancelled_jobs
-    )  # filter out failed or cancelled jobs, except when include_fail_cancel_jobs is True
-
-    res = data[
-        cond_gpu_type
-        & cond_gpus
-        & cond_failed_cancelled_jobs
-        & (data["Elapsed"] >= min_elapsed_seconds)  # filter in unit of second, not timedelta object
-        & (data["Account"] != AdminsAccountEnum.ROOT.value)
-        & (data["Partition"] != PartitionEnum.BUILDING.value)
-        & (data["QOS"] != QOSEnum.UPDATES.value)
-    ].copy()
-
-    _fill_missing(res)
-
-    first_non_null = res["GPUType"].dropna().iloc[0]
+    first_non_null = data["GPUType"].dropna().iloc[0]
     # Log the format of GPUType being used
     if isinstance(first_non_null, dict):
         print("[Preprocessing] Running with new database format: GPU types as dictionary.")
     elif isinstance(first_non_null, list):
         print("[Preprocessing] Running with old database format: GPU types as list.")
-
-=======
+        
     mask = pd.Series([True] * len(data), index=data.index)
 
     mask &= data["Elapsed"] >= min_elapsed_seconds
@@ -660,7 +630,7 @@
     data = data[mask].copy()
 
     _fill_missing(data)
->>>>>>> 202f611b
+
     # Type casting for columns involving time
     time_columns = ["StartTime", "SubmitTime"]
     for col in time_columns:
@@ -671,29 +641,20 @@
         data[col] = pd.to_timedelta(data[col], unit="s", errors="coerce")
 
     # Added parameters for calculating VRAM metrics
-<<<<<<< HEAD
-    res.loc[:, "Queued"] = res["StartTime"] - res["SubmitTime"]
-    res.loc[:, "vram_constraint"] = res.apply(
+    data.loc[:, "Queued"] = data["StartTime"] - data["SubmitTime"]
+    data.loc[:, "vram_constraint"] = data.apply(
         lambda row: _get_vram_constraint(row["Constraints"], row["GPUs"]), axis=1
     ).astype(pd.Int64Dtype())  # Use Int64Dtype to allow for nullable integers
-    res.loc[:, ("partition_constraint")] = res.apply(
+    data.loc[:, "partition_constraint"] = data.apply(
         lambda row: _get_partition_constraint(row["Partition"], row["GPUs"]), axis=1
     ).astype(pd.Int64Dtype())  # Use Int64Dtype to allow for nullable integers
-    res.loc[:, "requested_vram"] = res.apply(
+    data.loc[:, "requested_vram"] = data.apply(
         lambda row: _get_requested_vram(row["vram_constraint"], row["partition_constraint"]), axis=1
     ).astype(pd.Int64Dtype())  # Use Int64Dtype to allow for nullable integers
-    res.loc[:, "allocated_vram"] = res.apply(
+    data.loc[:, "allocated_vram"] = data.apply(
         lambda row: _get_approx_allocated_vram(
             row["JobID"], row["GPUType"], row["NodeList"], row["GPUs"], row["GPUMemUsage"]
         ),
-=======
-    data.loc[:, "Queued"] = data["StartTime"] - data["SubmitTime"]
-    data.loc[:, "vram_constraint"] = data.apply(
-        lambda row: _get_vram_constraint(row["Constraints"], row["GPUs"], row["GPUMemUsage"]), axis=1
-    ).astype(pd.Int64Dtype())  # Use Int64Dtype to allow for nullable integers
-    data.loc[:, "allocated_vram"] = data.apply(
-        lambda row: _get_approx_allocated_vram(row["GPUType"], row["NodeList"], row["GPUs"], row["GPUMemUsage"]),
->>>>>>> 202f611b
         axis=1,
     )
     data.loc[:, "user_jobs"] = data.groupby("User")["User"].transform("size")
