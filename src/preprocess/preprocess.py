--- conflicted
+++ resolved
@@ -27,10 +27,7 @@
 # Initialize a global list to store error records
 error_records = []
 
-<<<<<<< HEAD
-=======
-
->>>>>>> 2f6f85ca
+
 def _get_multivalent_vram_based_on_node(gpu_type: str, node: str) -> int:
     """
     Calculate specific VRAM based on a node name for GPUs with multiple VRAM sizes.
@@ -198,11 +195,7 @@
 
 
 def _calculate_approx_vram_single_gpu_type(
-<<<<<<< HEAD
-    gpu_types: list[str] | dict[str, int], node_list: list[str], gpu_count: int, gpu_mem_usage: int
-=======
     job_id: int, gpu_types: list[str] | dict[str, int], node_list: list[str], gpu_count: int, gpu_mem_usage: int
->>>>>>> 2f6f85ca
 ) -> int:
     """
     Calculate the approximate VRAM for a job with a single GPU type.
@@ -211,18 +204,11 @@
     the nodes where the job ran, the number of GPUs requested, and the GPU memory usage.
 
     Args:
-<<<<<<< HEAD
-        gpu_types:
-            - list[str]: list containing a single GPU type used in the job.
-            - dict[str, int]: dictionary of GPU types and the count of GPUs of each type used in the job.
-        node_list (list[str]): List of nodes where the job ran.
-=======
         job_id (int): Unique identifier for the job.
         gpu_types:
             - list[str]: list containing a single GPU type used in the job.
             - dict[str, int]: dictionary of GPU types and the count of GPUs of each type used in the job.
         node_list (list[str]): List of nodes that the job ran on.
->>>>>>> 2f6f85ca
         gpu_count (int): Number of GPUs requested by the job.
         gpu_mem_usage (int): GPU memory usage in bytes.
 
@@ -237,10 +223,7 @@
         gpu, gpu_count = list(gpu_types.items())[0]
     else:
         gpu = gpu_types[0]
-<<<<<<< HEAD
-=======
     gpu = gpu.lower()
->>>>>>> 2f6f85ca
 
     if gpu not in MULTIVALENT_GPUS:
         # if the GPU is not multivalent, return the VRAM value for that GPU
@@ -285,34 +268,6 @@
     return total_vram
 
 
-<<<<<<< HEAD
-def _get_multivalent_gpu_node_count(node_list: list[str]) -> int:
-    """
-    Get the number of nodes in the node list that have multivalent GPUs.
-
-    Args:
-        node_list (list[str]): List of nodes where the job ran.
-
-    Returns:
-        int: Number of nodes in the node list that have multivalent GPUs.
-    """
-    count = 0
-    for node in node_list:
-        if any(_get_multivalent_vram_based_on_node(gpu, node) > 0 for gpu in MULTIVALENT_GPUS):
-            count += 1
-    return count
-
-
-def _calculate_alloc_vram_multiple_gpu_types_with_count(
-    gpu_types: dict[str, int], node_list: list[str], gpu_mem_usage: int
-) -> int:
-    """
-    Calculate the total VRAM for a job given the exact types and counts of GPUs used.
-
-    Args:
-        gpu_types (dict[str, int]): Dictionary with GPU types as keys and their counts as values.
-        node_list (list[str]): List of nodes where the job ran.
-=======
 def _adjust_vram_for_multivalent_gpus(
     multivalent: dict,
     allocated_vram: int,
@@ -423,54 +378,12 @@
         job_id (int): Unique identifier for the job.
         gpu_types (dict[str, int]): Dictionary with GPU types as keys and their counts as values.
         node_list (list[str]): List of nodes that the job ran on.
->>>>>>> 2f6f85ca
         gpu_mem_usage (int): GPU memory usage in bytes.
 
     Returns:
         int: Total allocated VRAM for the job in GiB.
     """
     # Determine which GPUs are multivalent and which are not
-<<<<<<< HEAD
-    multivalent = {gpu: count for gpu, count in gpu_types.items() if gpu in MULTIVALENT_GPUS}
-    non_multivalent = {gpu: count for gpu, count in gpu_types.items() if gpu not in MULTIVALENT_GPUS}
-
-    allocated_vram = 0
-
-    # Case 1: All GPUs are non-multivalent
-    if len(multivalent) == 0:
-        for gpu, count in non_multivalent.items():
-            allocated_vram += VRAM_VALUES[gpu] * count
-        return allocated_vram
-
-    # Case 2: All GPUs multivalent
-    if len(non_multivalent) == 0:
-        total_count = sum(multivalent.values())
-        # Case 2.1: The number of GPUs is less equal to the number of GPU nodes in the job.
-        num_gpu_nodes = _get_multivalent_gpu_node_count(node_list)
-        if total_count == num_gpu_nodes:
-            # Assign each GPU to a node
-            for gpu, count in multivalent.items():
-                gpu_total = 0
-                # for each instance of the GPU, check and assign a node to it
-                for _ in range(count):
-                    for node in node_list:
-                        node_vram = _get_multivalent_vram_based_on_node(gpu, node)
-                        if allocated_vram > 0:
-                            gpu_total += node_vram
-            allocated_vram += gpu_total
-        # Case 2.2: The number of GPUs is greater than the number of nodes.
-        else:
-            # Not enough distinct nodes, use min VRAM for each GPU
-            for gpu, count in multivalent.items():
-                allocated_vram += min(MULTIVALENT_GPUS[gpu]) * count
-
-            # if the estimate is less than the usage, update it
-            if allocated_vram < gpu_mem_usage / 2**30:
-                for gpu, gpu_count in multivalent.items():
-                    while gpu_count > 0 and allocated_vram < (gpu_mem_usage / 2**30):
-                        allocated_vram += min(MULTIVALENT_GPUS[gpu])
-                        gpu_count -= 1
-=======
     multivalent = {gpu.lower(): count for gpu, count in gpu_types.items() if gpu.lower() in MULTIVALENT_GPUS}
     non_multivalent = {gpu.lower(): count for gpu, count in gpu_types.items() if gpu.lower() not in MULTIVALENT_GPUS}
 
@@ -507,19 +420,11 @@
             allocated_vram = _adjust_vram_for_multivalent_gpus(
                 multivalent, allocated_vram, gpu_mem_usage, gpus_with_exact_values
             )
->>>>>>> 2f6f85ca
 
         return allocated_vram
 
     # Case 3: Mixed multivalent and non-multivalent GPUs
 
-<<<<<<< HEAD
-    # Case 3.1: add non-multivalent GPUs
-    for gpu, count in non_multivalent.items():
-        allocated_vram += VRAM_VALUES[gpu] * count
-
-    # Case 3.2: assign nodes to multivalent GPUs if possible
-=======
     # Add VRAM for non-multivalent GPUs
     for gpu, count in non_multivalent.items():
         if gpu in VRAM_VALUES:
@@ -530,7 +435,6 @@
             allocated_vram += 0
 
     # for each multivalent GPU, find its corresponding node and calculate its VRAM
->>>>>>> 2f6f85ca
     node_idx = 0
     for gpu, count in multivalent.items():
         for _ in range(count):
@@ -545,25 +449,12 @@
         return allocated_vram
 
     # If the allocated VRAM is still less than the GPU memory usage, adjust the VRAM
-<<<<<<< HEAD
-    # Assume they wanted the bigger VRAM variant for each GPU until the condition is satisfied
-    for gpu, gpu_count in multivalent.items():
-        while gpu_count > 0 and allocated_vram < (gpu_mem_usage / 2**30):
-            allocated_vram += min(MULTIVALENT_GPUS[gpu])
-            gpu_count -= 1
-
-=======
     allocated_vram = _adjust_vram_for_multivalent_gpus(multivalent, allocated_vram, gpu_mem_usage)
->>>>>>> 2f6f85ca
     return allocated_vram
 
 
 def _get_approx_allocated_vram(
-<<<<<<< HEAD
-    gpu_types: list[str] | dict[str, int], node_list: list[str], gpu_count: int, gpu_mem_usage: int
-=======
     job_id: int, gpu_types: list[str] | dict[str, int], node_list: list[str], gpu_count: int, gpu_mem_usage: int
->>>>>>> 2f6f85ca
 ) -> int:
     """
     Get the total allocated VRAM for a job based on its GPU type and node list.
@@ -572,20 +463,13 @@
     and the nodes that the job ran on.
 
     Args:
-<<<<<<< HEAD
-=======
         job_id (int): Unique identifier for the job.
->>>>>>> 2f6f85ca
         gpu_types:
             This could be a list of strings (if using the old database format) or a dictionary with GPU types as keys
             and their counts as values (if using the new database format).
             - list[str]: List containing the types of GPUs used in the job.
             - dict[str, int]: Dictionary with the type of GPUs and the exact count used in the job.
-<<<<<<< HEAD
-        node_list (list[str]): List of nodes where the job ran.
-=======
         node_list (list[str]): List of nodes that the job ran on.
->>>>>>> 2f6f85ca
         gpu_count (int): Number of GPUs requested by the job.
         gpu_mem_usage (int): GPU memory usage in bytes.
 
@@ -616,14 +500,7 @@
         total_vram = _calculate_alloc_vram_multiple_gpu_types_with_count(job_id, gpu_types, node_list, gpu_mem_usage)
         return total_vram
 
-<<<<<<< HEAD
-    # Use helper function to calculate VRAM usage for new GPUType format
-    if isinstance(gpu_types, dict):
-        total_vram = _calculate_alloc_vram_multiple_gpu_types_with_count(gpu_types, node_list, gpu_mem_usage)
-        return total_vram
-=======
     # Handle cases with GPU types in a list
->>>>>>> 2f6f85ca
 
     # Calculate allocated VRAM when there are multiple GPU types in a job
     if len(gpu_types) == gpu_count:
@@ -647,15 +524,9 @@
         gpu = gpu.lower()
         if gpu in MULTIVALENT_GPUS:
             for node in node_list:
-<<<<<<< HEAD
-                node_vram = _get_multivalent_vram_based_on_node(gpu, node)
-                if node_vram != 0:
-                    allocated_vrams.add(_get_multivalent_vram_based_on_node(gpu, node))
-=======
                 multivalent_vram = _get_multivalent_vram_based_on_node(gpu, node)
                 if multivalent_vram != 0:
                     allocated_vrams.add(multivalent_vram)
->>>>>>> 2f6f85ca
         else:
             if gpu in VRAM_VALUES:
                 allocated_vrams.add(VRAM_VALUES[gpu])
@@ -729,42 +600,13 @@
 
     data = input_df.drop(columns=["UUID", "EndTime", "Nodes", "Preempted"], axis=1, inplace=False)
 
-<<<<<<< HEAD
-    cond_gpu_type = (
-        data["GPUType"].notna() | include_cpu_only_jobs
-    )  # filter out GPUType is null, except when include_CPU_only_job is True
-    cond_gpus = (
-        data["GPUs"].notna() | include_cpu_only_jobs
-    )  # filter out GPUs is null, except when include_CPU_only_job is True
-    cond_failed_cancelled_jobs = (
-        ((data["Status"] != StatusEnum.FAILED.value) & (data["Status"] != StatusEnum.CANCELLED.value))
-        | include_failed_cancelled_jobs
-    )  # filter out failed or cancelled jobs, except when include_fail_cancel_jobs is True
-
-    res = data[
-        cond_gpu_type
-        & cond_gpus
-        & cond_failed_cancelled_jobs
-        & (data["Elapsed"] >= min_elapsed_seconds)  # filter in unit of second, not timedelta object
-        & (data["Account"] != AdminsAccountEnum.ROOT.value)
-        & (data["Partition"] != PartitionEnum.BUILDING.value)
-        & (data["QOS"] != QOSEnum.UPDATES.value)
-    ].copy()
-
-    _fill_missing(res)
-
-    first_non_null = res["GPUType"].dropna().iloc[0]
-=======
     first_non_null = data["GPUType"].dropna().iloc[0]
->>>>>>> 2f6f85ca
     # Log the format of GPUType being used
     if isinstance(first_non_null, dict):
         print("[Preprocessing] Running with new database format: GPU types as dictionary.")
     elif isinstance(first_non_null, list):
         print("[Preprocessing] Running with old database format: GPU types as list.")
 
-<<<<<<< HEAD
-=======
     mask = pd.Series([True] * len(data), index=data.index)
 
     mask &= data["Elapsed"] >= min_elapsed_seconds
@@ -784,7 +626,6 @@
 
     _fill_missing(data)
 
->>>>>>> 2f6f85ca
     # Type casting for columns involving time
     time_columns = ["StartTime", "SubmitTime"]
     for col in time_columns:
