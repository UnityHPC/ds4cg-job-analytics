--- conflicted
+++ resolved
@@ -13,7 +13,6 @@
     ENFORCE_COLUMNS,
 )
 from ..config.enum_constants import StatusEnum, AdminsAccountEnum, PartitionEnum, QOSEnum
-import warnings
 
 
 def _get_vram_from_node(gpu_type: str, node: str) -> int:
@@ -96,12 +95,8 @@
             else:
                 vram_constraints.append(VRAM_VALUES[gpu_type])
     if not (len(vram_constraints)):
-<<<<<<< HEAD
-        return None  # if nothing is requested, return None
-=======
         return pd.NA  # if nothing is requested, return NAType
 
->>>>>>> 62777531
     return max(vram_constraints) * gpu_count
 
 
@@ -233,8 +228,6 @@
 
     # all Nan value are np.nan
     # fill default values for specific columns
-<<<<<<< HEAD
-=======
     res.loc[:, "ArrayID"] = res["ArrayID"].fillna(-1)
     res.loc[:, "Interactive"] = res["Interactive"].fillna("non-interactive")
     res.loc[:, "Constraints"] = (
@@ -248,49 +241,17 @@
         )
     )
     res.loc[:, "GPUs"] = res["GPUs"].fillna(0)
->>>>>>> 62777531
-
-    fill_map = {
-        "ArrayID": lambda col: col.fillna(-1),
-        "Interactive": lambda col: col.fillna("non-interactive"),
-        "Constraints": lambda col: col.fillna("").apply(lambda x: [] if isinstance(x, str) and x == "" else x),
-        "GPUType": lambda col: col.fillna("").apply(
-            lambda x: ["cpu"] if isinstance(x, str) and x == "" else x.tolist() if isinstance(x, np.ndarray) else x
-        ),
-        "GPUs": lambda col: col.fillna(0),
-    }
-
-    for col, fill_func in fill_map.items():
-        if col in res.columns:
-            res.loc[:, col] = fill_func(res[col])
-
-
-# TODO: alllow an option to also filter out QOS with custom values
+
+
 def preprocess_data(
     input_df: pd.DataFrame,
     min_elapsed_seconds: int = DEFAULT_MIN_ELAPSED_SECONDS,
-<<<<<<< HEAD
-    include_failed_cancelled_jobs=False,
-    include_cpu_only_jobs=False,
-    include_custom_qos=False,
-=======
     include_failed_cancelled_jobs: bool = False,
     include_cpu_only_jobs: bool = False,
->>>>>>> 62777531
+    include_custom_qos: bool = False,
 ) -> pd.DataFrame:
     """
     Preprocess dataframe, filtering out unwanted rows and columns, filling missing values and converting types.
-
-    This function will take in a dataframe to create a new dataframe satisfying given criteria.
-
-    Args:
-        input_df (pd.DataFrame): The input dataframe containing job data.
-        min_elapsed_seconds (int, optional): Minimum elapsed time in seconds to keep a job record. Defaults to 600.
-        include_failed_cancelled_jobs (bool, optional): Whether to include jobs with status FAILED or CANCELLED.
-        include_cpu_only_jobs (bool, optional): Whether to include jobs that do not use GPUs (CPU-only jobs).
-
-    Returns:
-        pd.DataFrame: The preprocessed dataframe
 
     Handling missing columns logic:
         - columns in ENFORCE_COLUMNS are columns that are must-have for basic metrics calculation.
@@ -298,6 +259,21 @@
         - For any columns in ENFORCE_COLUMNS that do not exist, a KeyError will be raised.
         - For any columns in ESSENTIAL_COLUMNS but not in ENFORCE_COLUMNS, a warning will be raised.
         - _fill_missing, records filtering, and type conversion logic will happen only if columns involved exist
+
+    Args:
+        input_df (pd.DataFrame): The input dataframe containing job data.
+        min_elapsed_seconds (int, optional): Minimum elapsed time in seconds to keep a job record. Defaults to 600.
+        include_failed_cancelled_jobs (bool, optional): Whether to include jobs with status FAILED or CANCELLED.
+            Default to False.
+        include_cpu_only_jobs (bool, optional): Whether to include jobs that do not use GPUs (CPU-only jobs).
+            Default to False.
+        include_custom_qos (bool, optional): Whether to include entries with custom qos values or not. Default to False
+
+    Returns:
+        pd.DataFrame: The new preprocessed dataframe
+
+    Raises:
+        KeyError: If any columns in ENFORCE_COLUMNS do not exist in the dataframe.
 
     """
     # drop columns and avoid errors in case any of them is not in the dataframe
@@ -341,12 +317,7 @@
     res = data[mask].copy()
 
     _fill_missing(res)
-<<<<<<< HEAD
-
-    # type casting for columns involving time
-=======
     # Type casting for columns involving time
->>>>>>> 62777531
     time_columns = ["StartTime", "SubmitTime"]
     for col in time_columns:
         res[col] = pd.to_datetime(res[col], errors="coerce")
@@ -357,38 +328,18 @@
             res[col] = pd.to_timedelta(res[col], unit="s", errors="coerce")
         except KeyError:
             continue
-
     # Added parameters for calculating VRAM metrics
     res.loc[:, "Queued"] = res["StartTime"] - res["SubmitTime"]
-
-    # vram_constraints calculation
-    vram_series = res.apply(
+    res.loc[:, "vram_constraint"] = res.apply(
         lambda row: _get_vram_constraint(row["Constraints"], row["GPUs"], row["GPUMemUsage"]), axis=1
-<<<<<<< HEAD
-    )
-    # add this if else block to handle type of vram_series properly
-    # when dataframe is empty, vram_series is the whole epty dataframe
-    if len(vram_series):
-        res.loc[:, "vram_constraint"] = vram_series.astype(pd.Int64Dtype())
-    else:
-        res.loc[:, "vram_constraint"] = pd.Series(dtype=pd.Int64Dtype())
-
-    # allocated_vram calculation
-    allocated_series = res.apply(
-=======
     ).astype(pd.Int64Dtype())  # Use Int64Dtype to allow for nullable integers
     res.loc[:, "allocated_vram"] = res.apply(
->>>>>>> 62777531
         lambda row: _get_approx_allocated_vram(row["GPUType"], row["NodeList"], row["GPUs"], row["GPUMemUsage"]),
         axis=1,
     )
-    if len(allocated_series):
-        res.loc[:, "allocated_vram"] = allocated_series.astype("int64")
-    else:
-        res.loc[:, "allocated_vram"] = pd.Series(dtype="int64")
-
-<<<<<<< HEAD
-    # convert columns to categorical
+
+    # Convert columns to categorical
+
     for col, enum_obj in ATTRIBUTE_CATEGORIES.items():
         try:
             enum_values = [e.value for e in enum_obj]
@@ -397,14 +348,6 @@
             res[col] = pd.Categorical(res[col], categories=all_categories, ordered=False)
         except KeyError:
             continue
-=======
-    # Convert columns to categorical
-
-    for col, enum_obj in ATTRIBUTE_CATEGORIES.items():
-        enum_values = [e.value for e in enum_obj]
-        unique_values = res[col].unique().tolist()
-        all_categories = list(set(enum_values) | set(unique_values))
-        res[col] = pd.Categorical(res[col], categories=all_categories, ordered=False)
 
     # Raise warning if GPUMemUsage or CPUMemUsage having infinity values
     mem_usage_columns = ["CPUMemUsage", "GPUMemUsage"]
@@ -413,5 +356,4 @@
         if len(filtered) > 0:
             message = f"Some entries in {col_name} having infinity values. This may be caused by an overflow."
             warnings.warn(message=message, stacklevel=2, category=UserWarning)
->>>>>>> 62777531
     return res