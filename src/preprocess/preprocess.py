--- conflicted
+++ resolved
@@ -191,7 +191,6 @@
 
     Returns:
         int: Total allocated (estimate) VRAM for the job in GiB (gibibyte).
-<<<<<<< HEAD
 
     Raises:
         ValueError: If no valid nodes are found for a multivalent GPU type in the node list.
@@ -200,8 +199,6 @@
         - When `gpu_types` is a dictionary, the function calculates VRAM based on the counts of each GPU type.
         - For multivalent GPUs, the VRAM is determined based on the nodes where the GPUs are located.
         - If the exact number of GPUs is not known, the function uses the minimum VRAM value among the available GPUs.
-=======
->>>>>>> 56f96703
     """
 
     # one type of GPU
