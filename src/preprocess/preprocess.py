import re
import warnings

import numpy as np
import pandas as pd
from pandas.api.typing import NAType

from ..config.constants import ATTRIBUTE_CATEGORIES, DEFAULT_MIN_ELAPSED_SECONDS, MULTIVALENT_GPUS, VRAM_VALUES
from ..config.enum_constants import AdminsAccountEnum, PartitionEnum, QOSEnum, StatusEnum


def _get_multivalent_vram_based_on_node(gpu_type: str, node: str) -> int:
    """
    Calculate specific VRAM based on a node name for GPUs with multiple VRAM sizes.

    The function checks if a pairing of a given GPU and a node name exists. If it exists, it determines the amount of
    VRAM available for that GPU on that node.

    Args:
        gpu_type (str): Type of GPU (e.g., "a100", "v100").
        node (str): Name of the node.

    Returns:
        int: VRAM size in GiB for the given GPU type and node.
             Returns 0 if the node does not match any of the patterns for the given GPU type.

    Notes:
        This logic is based on the cluster specifications documented at:
        https://docs.unity.rc.umass.edu/documentation/cluster_specs/nodes/

        TODO (Ayush): Consider reading this information from a config file or database.
    """
    gpu_type = gpu_type.lower()
    vram = 0
    if gpu_type not in MULTIVALENT_GPUS:
        # if the GPU is not multivalent we do not need to check the node
        vram = 0

    else:
        if gpu_type == "a100":
            if node.startswith("ece-gpu"):
                vram = 40  # A100 with 40GB
            elif re.match("^(gpu0(1[3-9]|2[0-4]))|(gpu042)|(umd-cscdr-gpu00[1-2])|(uri-gpu00[1-8])$", node):
                vram = 80  # A100 with 80GB
            else:
                # if the node does not match any of the patterns, it is not a valid node for this GPU type
                # so we return 0
                vram = 0
        elif gpu_type == "v100":
            if re.match("^(gpu00[1-7])|(power9-gpu009)|(power9-gpu01[0-6])$", node):
                vram = 16  # V100 with 16GB
            elif re.match("^(gpu01[1-2])|(power9-gpu00[1-8])$", node):
                vram = 32  # V100 with 32GB
            else:
                # if the node does not match any of the patterns, it is not a valid node for this GPU type
                # so we return 0
                vram = 0
    return vram


def _get_vram_constraint(constraints: list[str], gpu_count: int) -> int | NAType:
    """
    Get the VRAM assigned to a job based on its constraints and GPU usage.

    This function extracts VRAM requests from the job constraints and returns the maximum requested VRAM from the
    constraints.

    Args:
        constraints (list[str]): List of constraints from the job, which may include VRAM requests.
        gpu_count (int): Number of GPUs requested by the job.

    Returns:
        int | NAType: Maximum VRAM amount in GiB obtained based on the provided constraints, multiplied by the
                    number of GPUs. Returns pd.NA if no VRAM constraints are provided or if no GPUs are requested.

    """
    vram_constraints = []
    for constr in constraints:
        constr = constr.strip("'").lower()  # Normalize constraints to lowercase and strip quotes
        if constr.startswith("vram"):
            vram_constraints.append(int(constr.replace("vram", "")))
        elif constr.startswith("gpu"):
            # if the constraint starts with "gpu", it is expected to be in the format "gpu:type"
            split_constr = constr.split(":")
            if len(split_constr) > 1:
                gpu_type = split_constr[1].lower()
            else:
                print(
                    f"[ERROR] Malformed GPU constraint: '{constr}'. Supported type is gpu:<name> Setting VRAM to NA."
                )
                continue

            if gpu_type in VRAM_VALUES:
                vram_constraints.append(VRAM_VALUES[gpu_type])
            else:
                print(f"[ERROR] GPU type '{gpu_type}' not found in VRAM_VALUES. Setting VRAM to NA.")
        else:
            # if they enter a GPU name without the prefix
            if constr in VRAM_VALUES:
                vram_constraints.append(VRAM_VALUES[constr])

    if not (len(vram_constraints)) or gpu_count == 0:
        return pd.NA  # if no VRAM constraints are provided or no GPUs are requested return pd.NA

    # TODO (Ayush): Check if we want to take max or min of the VRAM constraints
    return max(vram_constraints) * gpu_count


def _get_partition_gpu(partition: str) -> str:
    """
    Get the GPU type based on the partition name.

    This function maps specific partition names to their corresponding GPU types.

    Args:
        partition (str): The name of the partition (e.g., "superpod-a100", "umd-cscdr-gpu").

    Returns:
        str: The GPU type associated with the partition or the partition if no specific mapping exists.

    """
    temp = partition.replace("gypsum-", "")
    if partition in ["superpod-a100", "umd-cscdr-gpu", "uri-gpu", "cbio-gpu"]:
        return "a100-80g"
    if partition in ["power9-gpu", "power9-gpu-preempt"]:
        return "v100"
    if partition in ["ials-gpu"]:
        return "2080_ti"
    if partition in ["ece-gpu"]:
        return "a100-40g"
    if partition in ["lan"]:
        return "a40"
    if partition in ["astroth-gpu"]:
        return "2080"
    if partition in ["gpupod-l40s"]:
        return "l40s"
    return temp


def _get_partition_constraint(partition: str, gpu_count: int) -> int | NAType:
    """
    Get the VRAM size based on the partition name requested.

    This function returns the VRAM size in GiB for a given partition name. If the partition is not recognized,
    it returns NAType.

    Args:
        partition (str): The name of the partition (e.g., "superpod-a100", "umd-cscdr-gpu").
        gpu_count (int): The number of GPUs requested by the job.

    Returns:
        int | NAType: The VRAM size in GiB or NAType if the partition is not recognized or no GPUs are requested.
    """
    gpu_type = _get_partition_gpu(partition).lower()
    if gpu_type not in VRAM_VALUES or gpu_count == 0:
        # if the GPU type is not in VRAM_VALUES or there are no GPUs requested, return pd.NA
        return pd.NA
    return VRAM_VALUES[gpu_type] * gpu_count


def _get_requested_vram(vram_constraint: int | NAType, partition_constraint: int | NAType) -> int | NAType:
    """
    Get the requested VRAM for a job based on its constraints and partition.

    This function determines the requested VRAM for a job by checking the VRAM constraint and the partition constraint.
    If both are provided, it returns the partition constraint as that is more accurate.
    If only one is provided, it returns that value.
    If neither is provided, it returns NAType.

    Args:
        vram_constraint (int | NAType): The VRAM constraint from the job's constraints.
        partition_constraint (int | NAType): The VRAM size based on the partition name.

    Returns:
        int | NAType: The requested VRAM in GiB or NAType if no constraints are provided.
    """
    if pd.isna(vram_constraint) and pd.isna(partition_constraint):
        return pd.NA
    if pd.isna(partition_constraint):
        return vram_constraint

    # if a partition constraint is provided, we use it
    return partition_constraint


def _calculate_approx_vram_single_gpu_type(
    gpu_types: list[str] | dict[str, int], node_list: list[str], gpu_count: int, gpu_mem_usage: int
) -> int:
    """
    Calculate the approximate VRAM for a job with a single GPU type.

    This helper function computes the total VRAM allocated for a job based on the GPU type,
    the nodes where the job ran, the number of GPUs requested, and the GPU memory usage.

    Args:
        gpu_types:
            - list[str]: list containing a single GPU type used in the job.
            - dict[str, int]: dictionary of GPU types and the count of GPUs of each type used in the job.
        node_list (list[str]): List of nodes that the job ran on.
        gpu_count (int): Number of GPUs requested by the job.
        gpu_mem_usage (int): GPU memory usage in bytes.

    Returns:
        int: Total allocated VRAM for the job in GiB (gibibyte).

    Raises:
        ValueError: If an invalid GPU type is provided or if no valid nodes are found for a multivalent GPU type.
    """

    if isinstance(gpu_types, dict):
        gpu, gpu_count = list(gpu_types.items())[0]
    else:
        gpu = gpu_types[0]
    gpu = gpu.lower()

    if gpu not in MULTIVALENT_GPUS:
        # if the GPU is not multivalent, return the VRAM value for that GPU
        if gpu in VRAM_VALUES:
            return VRAM_VALUES[gpu] * gpu_count
        else:
            raise ValueError(
                f"Invalid GPU type '{gpu}' provided. "
                f"Please choose from the supported types: {', '.join(VRAM_VALUES.keys())}."
            )

    # calculate VRAM for multivalent GPUs
    total_vram = 0

    # if all GPUs are on the same node, multiply the VRAM of that node by the number of GPUs
    if len(node_list) == 1:
        node = node_list[0]
        total_vram = _get_multivalent_vram_based_on_node(gpu, node) * gpu_count

    # if all GPUs are on different nodes, sum the VRAM of each node
    # and return the total VRAM
    elif len(node_list) == gpu_count:
        for node in node_list:
            total_vram += _get_multivalent_vram_based_on_node(gpu, node)

    # if there are multiple nodes, but not all GPUs are on different nodes
    # we need to calculate the total VRAM based on the minimum VRAM of the nodes
    else:
        # calculate all VRAM for all nodes in the node_list
        node_values = set()  # to avoid duplicates
        for node in node_list:
            node_vram = _get_multivalent_vram_based_on_node(gpu, node)
            if node_vram != 0:  # only consider nodes with non-zero VRAM
                node_values.add(_get_multivalent_vram_based_on_node(gpu, node))

        if not node_values:
            raise ValueError(f"No valid nodes found for multivalent GPU type '{gpu}' in node list: {node_list}")

        sorted_node_values = sorted(list(node_values))
        total_vram = sorted_node_values.pop(0) * gpu_count  # use the node with the minimum VRAM value
        # if the total VRAM is less than the GPU memory usage, use the VRAM from the GPU in the next larger node
        while total_vram < (gpu_mem_usage / 2**30) and sorted_node_values:
            total_vram = sorted_node_values.pop(0) * gpu_count

    return total_vram


def _adjust_vram_for_multivalent_gpus(
    multivalent: dict,
    allocated_vram: int,
    gpu_mem_usage: int | float,
    gpus_with_exact_values: dict[str, int] | None = None,
) -> int:
    """
    Adjust the allocated VRAM for multivalent GPUs to meet or exceed the GPU memory usage.

    This function increases the allocated VRAM by adding the minimum VRAM for each multivalent GPU
    until the total allocated VRAM is at least as large as the required GPU memory usage.

    Args:
        multivalent (dict): Dictionary of GPU types (str) to counts (int) for multivalent GPUs.
        allocated_vram (int): Current total allocated VRAM in GiB.
        gpu_mem_usage (int | float): GPU memory usage in bytes.
        gpus_with_exact_values (dict[str, int], optional): Dictionary of GPU types (str) to exact VRAM values (int).

    Returns:
        int: Adjusted total allocated VRAM in GiB.
    """
    # Adjust VRAM for GPUs with exact values first if available
    if gpus_with_exact_values:
        for gpu, exact_vram in gpus_with_exact_values.items():
            allocated_vram += exact_vram
            multivalent[gpu] -= 1  # Reduce count for GPUs with exact values

    # Assume they wanted the bigger VRAM variant for each GPU until the condition is satisfied
    for gpu, gpu_count in multivalent.items():
        while gpu_count > 0 and allocated_vram < (gpu_mem_usage / 2**30):
            allocated_vram += min(MULTIVALENT_GPUS[gpu])
            gpu_count -= 1

    return allocated_vram


def _get_possible_vram_values(multivalent_gpu_type: str, node_list: list[str]) -> list[int]:
    """
    Return all possible VRAM values for a given multivalent GPU type across a list of nodes.

    Args:
        multivalent_gpu_type (str): The GPU type (e.g., "a100", "v100").
        node_list (list[str]): List of node names that the job ran on.

    Returns:
        list[int]: List of non-zero VRAM values for the given GPU across nodes.
    """

    multivalent_gpu = multivalent_gpu_type.lower()
    possible_vrams = []
    for node in node_list:
        vram = _get_multivalent_vram_based_on_node(multivalent_gpu, node)
        if vram in MULTIVALENT_GPUS[multivalent_gpu]:  # if it matches a node for the given GPU
            possible_vrams.append(vram)
    return possible_vrams


def _can_calculate_perfectly(multivalent_gpu_type: str, count: int, node_list: list[str]) -> bool:
    """
    Determine whether VRAM can be calculated precisely for a GPU type based on matching nodes.

    Args:
        multivalent_gpu_type (str): The GPU type (e.g., "a100", "v100").
        count (int): Number of GPUs of this type.
        node_list (list[str]): List of node names that the job ran on.

    Returns:
        bool: True if all matching VRAM values are the same or if there are enough distinct nodes for the GPU.
    """
    multivalent_gpu = multivalent_gpu_type.lower()
    possible_vrams = _get_possible_vram_values(multivalent_gpu, node_list)
    return len(possible_vrams) == count or len(set(possible_vrams)) == 1


def _calculate_precise_vram(multivalent_gpu_type: str, count: int, node_list: list[str]) -> int:
    """
    Calculate total VRAM for a multivalent GPU precisely.

    This can be done when all matched nodes have consistent VRAM configuration or enough distinct nodes exist.

    Args:
        multivalent_gpu_type (str): The GPU type (e.g., "a100", "v100").
        count (int): The number of GPUs of this type used in the job.
        node_list (list[str]): List of node names that the job ran on.

    Returns:
        int: Total VRAM in GiB for the given GPU type.
    """
    multivalent_gpu = multivalent_gpu_type.lower()
    possible_vrams = _get_possible_vram_values(multivalent_gpu, node_list)
    # If all possible VRAM values are the same, return that value multiplied by the count
    if len(set(possible_vrams)) == 1:
        return possible_vrams[0] * count

    # Otherwise, return the sum of all matching VRAM values
    return sum(possible_vrams)


def _calculate_alloc_vram_multiple_gpu_types_with_count(
    gpu_types: dict[str, int], node_list: list[str], gpu_mem_usage: int
) -> int:
    """
    Calculate allocated VRAM for a job with multiple GPU types given a dictionary.

    The dictionary has GPU Types as keys and their respective counts as values.

    Args:
        gpu_types (dict[str, int]): Dictionary with GPU types as keys and their counts as values.
        node_list (list[str]): List of nodes that the job ran on.
        gpu_mem_usage (int): GPU memory usage in bytes.

    Returns:
        int: Total allocated VRAM for the job in GiB.
    """
    # Determine which GPUs are multivalent and which are not
    multivalent = {gpu.lower(): count for gpu, count in gpu_types.items() if gpu.lower() in MULTIVALENT_GPUS}
    non_multivalent = {gpu.lower(): count for gpu, count in gpu_types.items() if gpu.lower() not in MULTIVALENT_GPUS}

    allocated_vram = 0

    # Case 1: All GPUs are not multivalent so we know their exact VRAM only based on the GPUType.
    if len(multivalent) == 0:
        for gpu, count in non_multivalent.items():
            if gpu in VRAM_VALUES:
                allocated_vram += VRAM_VALUES[gpu] * count
            else:
                print(f"[ERROR] GPU type '{gpu}' not found in VRAM_VALUES. Setting VRAM to 0.")
        return allocated_vram

    # Case 2: All GPUs multivalent. Number of GPUs is either equal or more than the number of GPU nodes.
    if len(non_multivalent) == 0:
        gpus_with_exact_values = dict()  # to keep track of GPUs for which we can calculate exact VRAM

        for gpu, count in multivalent.items():
            if _can_calculate_perfectly(gpu, count, node_list):
                # If we can calculate perfectly, use the VRAM from the matching nodes
                vram_value = _calculate_precise_vram(gpu, count, node_list)
                allocated_vram += vram_value
                gpus_with_exact_values[gpu] = vram_value

            else:
                # Estimate using the minimum VRAM for multivalent GPUs
                allocated_vram += min(MULTIVALENT_GPUS[gpu]) * count

        # if the estimate is less than the usage and not all GPU VRAMs were calculated exactly, update it
        if allocated_vram < gpu_mem_usage / 2**30 and len(gpus_with_exact_values) < len(multivalent):
            allocated_vram = _adjust_vram_for_multivalent_gpus(
                multivalent, allocated_vram, gpu_mem_usage, gpus_with_exact_values
            )

        return allocated_vram

    # Case 3: Mixed multivalent and non-multivalent GPUs

    # Add VRAM for non-multivalent GPUs
    for gpu, count in non_multivalent.items():
        if gpu in VRAM_VALUES:
            allocated_vram += VRAM_VALUES[gpu] * count
        else:
            print(f"[ERROR] GPU type '{gpu}' not found in VRAM_VALUES. Setting VRAM to 0.")
            allocated_vram += 0

    # for each multivalent GPU, find its corresponding node and calculate its VRAM
    node_idx = 0
    for gpu, count in multivalent.items():
        for _ in range(count):
            if node_idx < len(node_list):
                allocated_vram += _get_multivalent_vram_based_on_node(gpu, node_list[node_idx])
                node_idx += 1
            else:
                allocated_vram += min(MULTIVALENT_GPUS[gpu])

    if allocated_vram >= gpu_mem_usage / 2**30:
        # If the allocated VRAM is sufficient, no need to adjust
        return allocated_vram

    # If the allocated VRAM is still less than the GPU memory usage, adjust the VRAM
    allocated_vram = _adjust_vram_for_multivalent_gpus(multivalent, allocated_vram, gpu_mem_usage)
    return allocated_vram


def _get_approx_allocated_vram(
    job_id: int, gpu_types: list[str] | dict[str, int], node_list: list[str], gpu_count: int, gpu_mem_usage: int
) -> int:
    """
    Get the total allocated VRAM for a job based on its GPU type and node list.

    This function estimates the total VRAM allocated for a job based on the GPU types used
    and the nodes that the job ran on.

    Args:
        job_id (int): Unique identifier for the job.
        gpu_types:
            This could be a list of strings (if using the old database format) or a dictionary with GPU types as keys
            and their counts as values (if using the new database format).
            - list[str]: List containing the types of GPUs used in the job.
            - dict[str, int]: Dictionary with the type of GPUs and the exact count used in the job.
        node_list (list[str]): List of nodes that the job ran on.
        gpu_count (int): Number of GPUs requested by the job.
        gpu_mem_usage (int): GPU memory usage in bytes.

    Returns:
        int: Total allocated (estimate) VRAM for the job in GiB (gibibyte).

    Raises:
        ValueError: If an invalid GPU type is provided.

    Notes:
        - When `gpu_types` is a dictionary, the function calculates VRAM based on the counts of each GPU type.
        - For multivalent GPUs, the VRAM is determined based on the nodes where the GPUs are located.
        - If the exact number of GPUs is not known, the function uses the minimum VRAM value among the available GPUs.
    """

    if isinstance(gpu_types, (list, dict)):
        if not gpu_types:
            return 0
    elif pd.isna(gpu_types):
        return 0

    # Handle cases with one type of GPU
    if len(gpu_types) == 1:
        try:
            total_vram = _calculate_approx_vram_single_gpu_type(gpu_types, node_list, gpu_count, gpu_mem_usage)
        # TODO (Ayush): Update this based on decision to raise exceptions or not
        except ValueError as e:
            raise ValueError(
                f"Error calculating VRAM for GPU type '{gpu_types}' for job {job_id}. "
                f"Please ensure the GPU type is valid."
            ) from e
        return total_vram

    # Calculate approximate allocated VRAM for jobs with multiple GPUTypes using the new GPUType format
    if isinstance(gpu_types, dict):
        gpu_types = {gpu.lower(): count for gpu, count in gpu_types.items()}
        total_vram = _calculate_alloc_vram_multiple_gpu_types_with_count(gpu_types, node_list, gpu_mem_usage)
        return total_vram

    # Handle cases with GPU types in a list

    # Calculate allocated VRAM when there are multiple GPU types in a job
    if len(gpu_types) == gpu_count:
        total_vram = 0
        for gpu in gpu_types:
            gpu = gpu.lower()
            if gpu in MULTIVALENT_GPUS:
                for node in node_list:
                    total_vram += _get_multivalent_vram_based_on_node(gpu, node)
            else:
                if gpu in VRAM_VALUES:
                    total_vram += VRAM_VALUES[gpu]
                else:
                    print(f"[ERROR] GPU type '{gpu}' not found in VRAM_VALUES. Setting VRAM to 0.")
                    total_vram += 0
        return total_vram

    # Using the old data format, calculate allocated VRAM for jobs with multiple GPU Types when
    # the number of GPUs is different from number of GPUTypes.
    allocated_vrams = set()
    for gpu in gpu_types:
        gpu = gpu.lower()
        if gpu in MULTIVALENT_GPUS:
            for node in node_list:
                multivalent_vram = _get_multivalent_vram_based_on_node(gpu, node)
                if multivalent_vram != 0:
                    allocated_vrams.add(multivalent_vram)
        else:
            if gpu in VRAM_VALUES:
                allocated_vrams.add(VRAM_VALUES[gpu])
            else:
                print(f"[ERROR] GPU type '{gpu}' not found in VRAM_VALUES. Setting VRAM to 0.")
                allocated_vrams.add(0)

    vram_values = sorted(list(allocated_vrams))
    total_vram = vram_values.pop(0) * gpu_count  # use the GPU with the minimum VRAM value
    # if the total VRAM is less than the GPU memory usage, use the VRAM from the next smallest GPU
    while total_vram < (gpu_mem_usage / 2**30) and vram_values:
        total_vram = vram_values.pop(0) * gpu_count
    return total_vram


def _fill_missing(res: pd.DataFrame) -> None:
    """
    Intended for internal use inside preprocess_data() only. Fill missing values in the DataFrame with default values.

    Args:
        res (pd.DataFrame): The DataFrame to fill missing values in.

    Returns:
        None: The function modifies the DataFrame in place.
    """

    # all Nan value are np.nan
    # fill default values for specific columns
    res.loc[:, "ArrayID"] = res["ArrayID"].fillna(-1)
    res.loc[:, "Interactive"] = res["Interactive"].fillna("non-interactive")
    res.loc[:, "Constraints"] = (
        res["Constraints"].fillna("").apply(lambda x: [] if isinstance(x, str) and x == "" else list(x))
    )
    res.loc[:, "GPUType"] = (
        res["GPUType"]
        .fillna("")
        .apply(
            lambda x: (pd.NA if (isinstance(x, str) and x == "") else x.tolist() if isinstance(x, np.ndarray) else x)
        )
    )
    res.loc[:, "GPUs"] = res["GPUs"].fillna(0)


def preprocess_data(
    input_df: pd.DataFrame,
    min_elapsed_seconds: int = DEFAULT_MIN_ELAPSED_SECONDS,
    include_failed_cancelled_jobs: bool = False,
    include_cpu_only_jobs: bool = False,
) -> pd.DataFrame:
    """
    Preprocess dataframe, filtering out unwanted rows and columns, filling missing values and converting types.

    This function will take in a dataframe to create a new dataframe satisfying given criteria.

    Args:
        input_df (pd.DataFrame): The input dataframe containing job data.
        min_elapsed_seconds (int, optional): Minimum elapsed time in seconds to keep a job record. Defaults to 600.
        include_failed_cancelled_jobs (bool, optional): Whether to include jobs with status FAILED or CANCELLED.
        include_cpu_only_jobs (bool, optional): Whether to include jobs that do not use GPUs (CPU-only jobs).

    Returns:
        pd.DataFrame: The preprocessed dataframe

    Notes:
        - The function supports two formats for the 'GPUType' column in the dataframe:
            1. Old format: list of GPU type strings, e.g. ['a100', 'v100']
            2. New format: dict mapping GPU type to count, e.g. {'a100': 2, 'v100': 1}
        - Both formats are automatically detected and handled for all VRAM calculations and downstream processing.
        - The output DataFrame will have missing values filled, time columns converted,
          and new columns added for VRAM and job statistics.
    """

    data = input_df.drop(columns=["UUID", "EndTime", "Nodes", "Preempted"], axis=1, inplace=False)

    cond_gpu_type = (
        data["GPUType"].notna() | include_cpu_only_jobs
    )  # filter out GPUType is null, except when include_CPU_only_job is True
    cond_gpus = (
        data["GPUs"].notna() | include_cpu_only_jobs
    )  # filter out GPUs is null, except when include_CPU_only_job is True
    cond_failed_cancelled_jobs = (
        ((data["Status"] != StatusEnum.FAILED.value) & (data["Status"] != StatusEnum.CANCELLED.value))
        | include_failed_cancelled_jobs
    )  # filter out failed or cancelled jobs, except when include_fail_cancel_jobs is True

    res = data[
        cond_gpu_type
        & cond_gpus
        & cond_failed_cancelled_jobs
        & (data["Elapsed"] >= min_elapsed_seconds)  # filter in unit of second, not timedelta object
        & (data["Account"] != AdminsAccountEnum.ROOT.value)
        & (data["Partition"] != PartitionEnum.BUILDING.value)
        & (data["QOS"] != QOSEnum.UPDATES.value)
    ].copy()

    _fill_missing(res)

    first_non_null = res["GPUType"].dropna().iloc[0]
    # Log the format of GPUType being used
    if isinstance(first_non_null, dict):
        print("[Preprocessing] Running with new database format: GPU types as dictionary.")
    elif isinstance(first_non_null, list):
        print("[Preprocessing] Running with old database format: GPU types as list.")

    # Type casting for columns involving time
    time_columns = ["StartTime", "SubmitTime"]
    for col in time_columns:
        res[col] = pd.to_datetime(res[col], errors="coerce")

    timedelta_columns = ["TimeLimit", "Elapsed"]
    for col in timedelta_columns:
        res[col] = pd.to_timedelta(res[col], unit="s", errors="coerce")

    # Added parameters for calculating VRAM metrics
    res.loc[:, "Queued"] = res["StartTime"] - res["SubmitTime"]
    res.loc[:, "vram_constraint"] = res.apply(
<<<<<<< HEAD
        lambda row: _get_vram_constraint(row["Constraints"], row["GPUs"]), axis=1
    ).astype(pd.Int64Dtype())  # Use Int64Dtype to allow for nullable integers
    res.loc[:, ("partition_constraint")] = res.apply(
        lambda row: _get_partition_constraint(row["Partition"], row["GPUs"]), axis=1
    ).astype(pd.Int64Dtype())  # Use Int64Dtype to allow for nullable integers
    res.loc[:, "requested_vram"] = res.apply(
        lambda row: _get_requested_vram(row["vram_constraint"], row["partition_constraint"]), axis=1
=======
        lambda row: _get_vram_constraint(row["Constraints"], row["GPUs"], row["GPUMemUsage"]), axis=1
>>>>>>> 50abc719
    ).astype(pd.Int64Dtype())  # Use Int64Dtype to allow for nullable integers
    res.loc[:, "allocated_vram"] = res.apply(
        lambda row: _get_approx_allocated_vram(
            row["JobID"], row["GPUType"], row["NodeList"], row["GPUs"], row["GPUMemUsage"]
        ),
        axis=1,
    )
    res.loc[:, "user_jobs"] = res.groupby("User")["User"].transform("size")
    res.loc[:, "account_jobs"] = res.groupby("Account")["Account"].transform("size")

    # Convert columns to categorical

    for col, enum_obj in ATTRIBUTE_CATEGORIES.items():
        enum_values = [e.value for e in enum_obj]
        unique_values = res[col].unique().tolist()
        all_categories = list(set(enum_values) | set(unique_values))
        res[col] = pd.Categorical(res[col], categories=all_categories, ordered=False)

    # Raise warning if GPUMemUsage or CPUMemUsage having infinity values
    mem_usage_columns = ["CPUMemUsage", "GPUMemUsage"]
    for col_name in mem_usage_columns:
        filtered = res[res[col_name] == np.inf].copy()
        if len(filtered) > 0:
            message = f"Some entries in {col_name} having infinity values. This may be caused by an overflow."
            warnings.warn(message=message, stacklevel=2, category=UserWarning)

    duplicate_rows = res[res["JobID"].duplicated(keep=False)]
    if not duplicate_rows.empty:
        duplicate_message = (
            f"{len(duplicate_rows['JobID'].unique().tolist())} duplicate JobIDs detected. "
            "Keeping only the latest entry for each JobID."
        )
        warnings.warn(message=duplicate_message, stacklevel=2, category=UserWarning)
        res_sorted = res.sort_values(by="SubmitTime", ascending=False)  # Sort by SubmitTime to keep the latest entry
        res = res_sorted.drop_duplicates(subset=["JobID"], keep="first")  # Keep the latest entry for each JobID

    return res<|MERGE_RESOLUTION|>--- conflicted
+++ resolved
@@ -1,15 +1,17 @@
+import pandas as pd
+import numpy as np
 import re
-import warnings
-
-import numpy as np
-import pandas as pd
-from pandas.api.typing import NAType
-
-from ..config.constants import ATTRIBUTE_CATEGORIES, DEFAULT_MIN_ELAPSED_SECONDS, MULTIVALENT_GPUS, VRAM_VALUES
-from ..config.enum_constants import AdminsAccountEnum, PartitionEnum, QOSEnum, StatusEnum
-
-
-def _get_multivalent_vram_based_on_node(gpu_type: str, node: str) -> int:
+
+from ..config.constants import (
+    VRAM_VALUES,
+    DEFAULT_MIN_ELAPSED_SECONDS,
+    ATTRIBUTE_CATEGORIES,
+    MULTIVALENT_GPUS,
+)
+from ..config.enum_constants import StatusEnum, AdminsAccountEnum, PartitionEnum, QOSEnum
+
+
+def _get_vram_from_node(gpu_type: str, node: str) -> int:
     """
     Calculate specific VRAM based on a node name for GPUs with multiple VRAM sizes.
 
@@ -30,7 +32,6 @@
 
         TODO (Ayush): Consider reading this information from a config file or database.
     """
-    gpu_type = gpu_type.lower()
     vram = 0
     if gpu_type not in MULTIVALENT_GPUS:
         # if the GPU is not multivalent we do not need to check the node
@@ -58,133 +59,46 @@
     return vram
 
 
-def _get_vram_constraint(constraints: list[str], gpu_count: int) -> int | NAType:
-    """
-    Get the VRAM assigned to a job based on its constraints and GPU usage.
+def _get_vram_constraint(constraints: list[str], gpu_count: int, gpu_mem_usage: int) -> int | None:
+    """
+    Get the VRAM assigned for a job based on its constraints and GPU usage.
 
     This function extracts VRAM requests from the job constraints and returns the maximum requested VRAM from the
-    constraints.
+    constraints. For GPU names that correspond to multiple VRAM values, take the minimum value that is not smaller
+    than the amount of VRAM used by that job.
 
     Args:
         constraints (list[str]): List of constraints from the job, which may include VRAM requests.
         gpu_count (int): Number of GPUs requested by the job.
-
-    Returns:
-        int | NAType: Maximum VRAM amount in GiB obtained based on the provided constraints, multiplied by the
-                    number of GPUs. Returns pd.NA if no VRAM constraints are provided or if no GPUs are requested.
+        gpu_mem_usage (int): GPU memory usage in bytes.
+
+    Returns:
+        int | None: Maximum VRAM amount in GiB obtained based on the provided constraints, multiplied by the
+                    number of GPUs. Returns None if no VRAM constraints are present.
 
     """
     vram_constraints = []
     for constr in constraints:
-        constr = constr.strip("'").lower()  # Normalize constraints to lowercase and strip quotes
+        constr = constr.strip("'")
         if constr.startswith("vram"):
             vram_constraints.append(int(constr.replace("vram", "")))
         elif constr.startswith("gpu"):
-            # if the constraint starts with "gpu", it is expected to be in the format "gpu:type"
-            split_constr = constr.split(":")
-            if len(split_constr) > 1:
-                gpu_type = split_constr[1].lower()
+            gpu_type = constr.split(":")[1]
+            if gpu_type in MULTIVALENT_GPUS and (gpu_mem_usage / (2**30)) > VRAM_VALUES[gpu_type] * gpu_count:
+                # For GPU names that correspond to multiple VRAM values, take the minimum value
+                # that is not smaller than the amount of VRAM used by that job.
+                vram_constraints.append(max(MULTIVALENT_GPUS[gpu_type]))
             else:
-                print(
-                    f"[ERROR] Malformed GPU constraint: '{constr}'. Supported type is gpu:<name> Setting VRAM to NA."
-                )
-                continue
-
-            if gpu_type in VRAM_VALUES:
                 vram_constraints.append(VRAM_VALUES[gpu_type])
-            else:
-                print(f"[ERROR] GPU type '{gpu_type}' not found in VRAM_VALUES. Setting VRAM to NA.")
-        else:
-            # if they enter a GPU name without the prefix
-            if constr in VRAM_VALUES:
-                vram_constraints.append(VRAM_VALUES[constr])
-
-    if not (len(vram_constraints)) or gpu_count == 0:
-        return pd.NA  # if no VRAM constraints are provided or no GPUs are requested return pd.NA
-
-    # TODO (Ayush): Check if we want to take max or min of the VRAM constraints
+
+    if not (len(vram_constraints)):
+        return None  # if nothing is requested, return None
+
     return max(vram_constraints) * gpu_count
 
 
-def _get_partition_gpu(partition: str) -> str:
-    """
-    Get the GPU type based on the partition name.
-
-    This function maps specific partition names to their corresponding GPU types.
-
-    Args:
-        partition (str): The name of the partition (e.g., "superpod-a100", "umd-cscdr-gpu").
-
-    Returns:
-        str: The GPU type associated with the partition or the partition if no specific mapping exists.
-
-    """
-    temp = partition.replace("gypsum-", "")
-    if partition in ["superpod-a100", "umd-cscdr-gpu", "uri-gpu", "cbio-gpu"]:
-        return "a100-80g"
-    if partition in ["power9-gpu", "power9-gpu-preempt"]:
-        return "v100"
-    if partition in ["ials-gpu"]:
-        return "2080_ti"
-    if partition in ["ece-gpu"]:
-        return "a100-40g"
-    if partition in ["lan"]:
-        return "a40"
-    if partition in ["astroth-gpu"]:
-        return "2080"
-    if partition in ["gpupod-l40s"]:
-        return "l40s"
-    return temp
-
-
-def _get_partition_constraint(partition: str, gpu_count: int) -> int | NAType:
-    """
-    Get the VRAM size based on the partition name requested.
-
-    This function returns the VRAM size in GiB for a given partition name. If the partition is not recognized,
-    it returns NAType.
-
-    Args:
-        partition (str): The name of the partition (e.g., "superpod-a100", "umd-cscdr-gpu").
-        gpu_count (int): The number of GPUs requested by the job.
-
-    Returns:
-        int | NAType: The VRAM size in GiB or NAType if the partition is not recognized or no GPUs are requested.
-    """
-    gpu_type = _get_partition_gpu(partition).lower()
-    if gpu_type not in VRAM_VALUES or gpu_count == 0:
-        # if the GPU type is not in VRAM_VALUES or there are no GPUs requested, return pd.NA
-        return pd.NA
-    return VRAM_VALUES[gpu_type] * gpu_count
-
-
-def _get_requested_vram(vram_constraint: int | NAType, partition_constraint: int | NAType) -> int | NAType:
-    """
-    Get the requested VRAM for a job based on its constraints and partition.
-
-    This function determines the requested VRAM for a job by checking the VRAM constraint and the partition constraint.
-    If both are provided, it returns the partition constraint as that is more accurate.
-    If only one is provided, it returns that value.
-    If neither is provided, it returns NAType.
-
-    Args:
-        vram_constraint (int | NAType): The VRAM constraint from the job's constraints.
-        partition_constraint (int | NAType): The VRAM size based on the partition name.
-
-    Returns:
-        int | NAType: The requested VRAM in GiB or NAType if no constraints are provided.
-    """
-    if pd.isna(vram_constraint) and pd.isna(partition_constraint):
-        return pd.NA
-    if pd.isna(partition_constraint):
-        return vram_constraint
-
-    # if a partition constraint is provided, we use it
-    return partition_constraint
-
-
 def _calculate_approx_vram_single_gpu_type(
-    gpu_types: list[str] | dict[str, int], node_list: list[str], gpu_count: int, gpu_mem_usage: int
+    gpu_types: list[str], node_list: list[str], gpu_count: int, gpu_mem_usage: int
 ) -> int:
     """
     Calculate the approximate VRAM for a job with a single GPU type.
@@ -193,10 +107,8 @@
     the nodes where the job ran, the number of GPUs requested, and the GPU memory usage.
 
     Args:
-        gpu_types:
-            - list[str]: list containing a single GPU type used in the job.
-            - dict[str, int]: dictionary of GPU types and the count of GPUs of each type used in the job.
-        node_list (list[str]): List of nodes that the job ran on.
+        gpu_types (list[str]): List containing a single GPU type used in the job.
+        node_list (list[str]): List of nodes where the job ran.
         gpu_count (int): Number of GPUs requested by the job.
         gpu_mem_usage (int): GPU memory usage in bytes.
 
@@ -204,24 +116,12 @@
         int: Total allocated VRAM for the job in GiB (gibibyte).
 
     Raises:
-        ValueError: If an invalid GPU type is provided or if no valid nodes are found for a multivalent GPU type.
-    """
-
-    if isinstance(gpu_types, dict):
-        gpu, gpu_count = list(gpu_types.items())[0]
-    else:
-        gpu = gpu_types[0]
-    gpu = gpu.lower()
-
+        ValueError: If no valid nodes are found for a multivalent GPU type in the node list.
+    """
+    gpu = gpu_types[0]
     if gpu not in MULTIVALENT_GPUS:
         # if the GPU is not multivalent, return the VRAM value for that GPU
-        if gpu in VRAM_VALUES:
-            return VRAM_VALUES[gpu] * gpu_count
-        else:
-            raise ValueError(
-                f"Invalid GPU type '{gpu}' provided. "
-                f"Please choose from the supported types: {', '.join(VRAM_VALUES.keys())}."
-            )
+        return VRAM_VALUES[gpu] * gpu_count
 
     # calculate VRAM for multivalent GPUs
     total_vram = 0
@@ -229,13 +129,13 @@
     # if all GPUs are on the same node, multiply the VRAM of that node by the number of GPUs
     if len(node_list) == 1:
         node = node_list[0]
-        total_vram = _get_multivalent_vram_based_on_node(gpu, node) * gpu_count
+        total_vram = _get_vram_from_node(gpu, node) * gpu_count
 
     # if all GPUs are on different nodes, sum the VRAM of each node
     # and return the total VRAM
     elif len(node_list) == gpu_count:
         for node in node_list:
-            total_vram += _get_multivalent_vram_based_on_node(gpu, node)
+            total_vram += _get_vram_from_node(gpu, node)
 
     # if there are multiple nodes, but not all GPUs are on different nodes
     # we need to calculate the total VRAM based on the minimum VRAM of the nodes
@@ -243,220 +143,30 @@
         # calculate all VRAM for all nodes in the node_list
         node_values = set()  # to avoid duplicates
         for node in node_list:
-            node_vram = _get_multivalent_vram_based_on_node(gpu, node)
-            if node_vram != 0:  # only consider nodes with non-zero VRAM
-                node_values.add(_get_multivalent_vram_based_on_node(gpu, node))
+            node_values.add(_get_vram_from_node(gpu, node))
 
         if not node_values:
             raise ValueError(f"No valid nodes found for multivalent GPU type '{gpu}' in node list: {node_list}")
 
         sorted_node_values = sorted(list(node_values))
         total_vram = sorted_node_values.pop(0) * gpu_count  # use the node with the minimum VRAM value
-        # if the total VRAM is less than the GPU memory usage, use the VRAM from the GPU in the next larger node
+        # if the total VRAM is less than the GPU memory usage, use the VRAM from the GPU in the larger node
         while total_vram < (gpu_mem_usage / 2**30) and sorted_node_values:
             total_vram = sorted_node_values.pop(0) * gpu_count
 
     return total_vram
 
 
-def _adjust_vram_for_multivalent_gpus(
-    multivalent: dict,
-    allocated_vram: int,
-    gpu_mem_usage: int | float,
-    gpus_with_exact_values: dict[str, int] | None = None,
-) -> int:
-    """
-    Adjust the allocated VRAM for multivalent GPUs to meet or exceed the GPU memory usage.
-
-    This function increases the allocated VRAM by adding the minimum VRAM for each multivalent GPU
-    until the total allocated VRAM is at least as large as the required GPU memory usage.
-
-    Args:
-        multivalent (dict): Dictionary of GPU types (str) to counts (int) for multivalent GPUs.
-        allocated_vram (int): Current total allocated VRAM in GiB.
-        gpu_mem_usage (int | float): GPU memory usage in bytes.
-        gpus_with_exact_values (dict[str, int], optional): Dictionary of GPU types (str) to exact VRAM values (int).
-
-    Returns:
-        int: Adjusted total allocated VRAM in GiB.
-    """
-    # Adjust VRAM for GPUs with exact values first if available
-    if gpus_with_exact_values:
-        for gpu, exact_vram in gpus_with_exact_values.items():
-            allocated_vram += exact_vram
-            multivalent[gpu] -= 1  # Reduce count for GPUs with exact values
-
-    # Assume they wanted the bigger VRAM variant for each GPU until the condition is satisfied
-    for gpu, gpu_count in multivalent.items():
-        while gpu_count > 0 and allocated_vram < (gpu_mem_usage / 2**30):
-            allocated_vram += min(MULTIVALENT_GPUS[gpu])
-            gpu_count -= 1
-
-    return allocated_vram
-
-
-def _get_possible_vram_values(multivalent_gpu_type: str, node_list: list[str]) -> list[int]:
-    """
-    Return all possible VRAM values for a given multivalent GPU type across a list of nodes.
-
-    Args:
-        multivalent_gpu_type (str): The GPU type (e.g., "a100", "v100").
-        node_list (list[str]): List of node names that the job ran on.
-
-    Returns:
-        list[int]: List of non-zero VRAM values for the given GPU across nodes.
-    """
-
-    multivalent_gpu = multivalent_gpu_type.lower()
-    possible_vrams = []
-    for node in node_list:
-        vram = _get_multivalent_vram_based_on_node(multivalent_gpu, node)
-        if vram in MULTIVALENT_GPUS[multivalent_gpu]:  # if it matches a node for the given GPU
-            possible_vrams.append(vram)
-    return possible_vrams
-
-
-def _can_calculate_perfectly(multivalent_gpu_type: str, count: int, node_list: list[str]) -> bool:
-    """
-    Determine whether VRAM can be calculated precisely for a GPU type based on matching nodes.
-
-    Args:
-        multivalent_gpu_type (str): The GPU type (e.g., "a100", "v100").
-        count (int): Number of GPUs of this type.
-        node_list (list[str]): List of node names that the job ran on.
-
-    Returns:
-        bool: True if all matching VRAM values are the same or if there are enough distinct nodes for the GPU.
-    """
-    multivalent_gpu = multivalent_gpu_type.lower()
-    possible_vrams = _get_possible_vram_values(multivalent_gpu, node_list)
-    return len(possible_vrams) == count or len(set(possible_vrams)) == 1
-
-
-def _calculate_precise_vram(multivalent_gpu_type: str, count: int, node_list: list[str]) -> int:
-    """
-    Calculate total VRAM for a multivalent GPU precisely.
-
-    This can be done when all matched nodes have consistent VRAM configuration or enough distinct nodes exist.
-
-    Args:
-        multivalent_gpu_type (str): The GPU type (e.g., "a100", "v100").
-        count (int): The number of GPUs of this type used in the job.
-        node_list (list[str]): List of node names that the job ran on.
-
-    Returns:
-        int: Total VRAM in GiB for the given GPU type.
-    """
-    multivalent_gpu = multivalent_gpu_type.lower()
-    possible_vrams = _get_possible_vram_values(multivalent_gpu, node_list)
-    # If all possible VRAM values are the same, return that value multiplied by the count
-    if len(set(possible_vrams)) == 1:
-        return possible_vrams[0] * count
-
-    # Otherwise, return the sum of all matching VRAM values
-    return sum(possible_vrams)
-
-
-def _calculate_alloc_vram_multiple_gpu_types_with_count(
-    gpu_types: dict[str, int], node_list: list[str], gpu_mem_usage: int
-) -> int:
-    """
-    Calculate allocated VRAM for a job with multiple GPU types given a dictionary.
-
-    The dictionary has GPU Types as keys and their respective counts as values.
-
-    Args:
-        gpu_types (dict[str, int]): Dictionary with GPU types as keys and their counts as values.
-        node_list (list[str]): List of nodes that the job ran on.
-        gpu_mem_usage (int): GPU memory usage in bytes.
-
-    Returns:
-        int: Total allocated VRAM for the job in GiB.
-    """
-    # Determine which GPUs are multivalent and which are not
-    multivalent = {gpu.lower(): count for gpu, count in gpu_types.items() if gpu.lower() in MULTIVALENT_GPUS}
-    non_multivalent = {gpu.lower(): count for gpu, count in gpu_types.items() if gpu.lower() not in MULTIVALENT_GPUS}
-
-    allocated_vram = 0
-
-    # Case 1: All GPUs are not multivalent so we know their exact VRAM only based on the GPUType.
-    if len(multivalent) == 0:
-        for gpu, count in non_multivalent.items():
-            if gpu in VRAM_VALUES:
-                allocated_vram += VRAM_VALUES[gpu] * count
-            else:
-                print(f"[ERROR] GPU type '{gpu}' not found in VRAM_VALUES. Setting VRAM to 0.")
-        return allocated_vram
-
-    # Case 2: All GPUs multivalent. Number of GPUs is either equal or more than the number of GPU nodes.
-    if len(non_multivalent) == 0:
-        gpus_with_exact_values = dict()  # to keep track of GPUs for which we can calculate exact VRAM
-
-        for gpu, count in multivalent.items():
-            if _can_calculate_perfectly(gpu, count, node_list):
-                # If we can calculate perfectly, use the VRAM from the matching nodes
-                vram_value = _calculate_precise_vram(gpu, count, node_list)
-                allocated_vram += vram_value
-                gpus_with_exact_values[gpu] = vram_value
-
-            else:
-                # Estimate using the minimum VRAM for multivalent GPUs
-                allocated_vram += min(MULTIVALENT_GPUS[gpu]) * count
-
-        # if the estimate is less than the usage and not all GPU VRAMs were calculated exactly, update it
-        if allocated_vram < gpu_mem_usage / 2**30 and len(gpus_with_exact_values) < len(multivalent):
-            allocated_vram = _adjust_vram_for_multivalent_gpus(
-                multivalent, allocated_vram, gpu_mem_usage, gpus_with_exact_values
-            )
-
-        return allocated_vram
-
-    # Case 3: Mixed multivalent and non-multivalent GPUs
-
-    # Add VRAM for non-multivalent GPUs
-    for gpu, count in non_multivalent.items():
-        if gpu in VRAM_VALUES:
-            allocated_vram += VRAM_VALUES[gpu] * count
-        else:
-            print(f"[ERROR] GPU type '{gpu}' not found in VRAM_VALUES. Setting VRAM to 0.")
-            allocated_vram += 0
-
-    # for each multivalent GPU, find its corresponding node and calculate its VRAM
-    node_idx = 0
-    for gpu, count in multivalent.items():
-        for _ in range(count):
-            if node_idx < len(node_list):
-                allocated_vram += _get_multivalent_vram_based_on_node(gpu, node_list[node_idx])
-                node_idx += 1
-            else:
-                allocated_vram += min(MULTIVALENT_GPUS[gpu])
-
-    if allocated_vram >= gpu_mem_usage / 2**30:
-        # If the allocated VRAM is sufficient, no need to adjust
-        return allocated_vram
-
-    # If the allocated VRAM is still less than the GPU memory usage, adjust the VRAM
-    allocated_vram = _adjust_vram_for_multivalent_gpus(multivalent, allocated_vram, gpu_mem_usage)
-    return allocated_vram
-
-
-def _get_approx_allocated_vram(
-    job_id: int, gpu_types: list[str] | dict[str, int], node_list: list[str], gpu_count: int, gpu_mem_usage: int
-) -> int:
+def _get_approx_allocated_vram(gpu_types: list[str], node_list: list[str], gpu_count: int, gpu_mem_usage: int) -> int:
     """
     Get the total allocated VRAM for a job based on its GPU type and node list.
 
     This function estimates the total VRAM allocated for a job based on the GPU types used
-    and the nodes that the job ran on.
-
-    Args:
-        job_id (int): Unique identifier for the job.
-        gpu_types:
-            This could be a list of strings (if using the old database format) or a dictionary with GPU types as keys
-            and their counts as values (if using the new database format).
-            - list[str]: List containing the types of GPUs used in the job.
-            - dict[str, int]: Dictionary with the type of GPUs and the exact count used in the job.
-        node_list (list[str]): List of nodes that the job ran on.
+    and the nodes where the job ran.
+
+    Args:
+        gpu_types (list[str]): List of GPU types used in the job.
+        node_list (list[str]): List of nodes where the job ran.
         gpu_count (int): Number of GPUs requested by the job.
         gpu_mem_usage (int): GPU memory usage in bytes.
 
@@ -464,72 +174,34 @@
         int: Total allocated (estimate) VRAM for the job in GiB (gibibyte).
 
     Raises:
-        ValueError: If an invalid GPU type is provided.
-
-    Notes:
-        - When `gpu_types` is a dictionary, the function calculates VRAM based on the counts of each GPU type.
-        - For multivalent GPUs, the VRAM is determined based on the nodes where the GPUs are located.
-        - If the exact number of GPUs is not known, the function uses the minimum VRAM value among the available GPUs.
-    """
-
-    if isinstance(gpu_types, (list, dict)):
-        if not gpu_types:
-            return 0
-    elif pd.isna(gpu_types):
-        return 0
-
-    # Handle cases with one type of GPU
+        ValueError: If no valid nodes are found for a multivalent GPU type in the node list.
+    """
+
+    # one type of GPU
     if len(gpu_types) == 1:
-        try:
-            total_vram = _calculate_approx_vram_single_gpu_type(gpu_types, node_list, gpu_count, gpu_mem_usage)
-        # TODO (Ayush): Update this based on decision to raise exceptions or not
-        except ValueError as e:
-            raise ValueError(
-                f"Error calculating VRAM for GPU type '{gpu_types}' for job {job_id}. "
-                f"Please ensure the GPU type is valid."
-            ) from e
+        total_vram = _calculate_approx_vram_single_gpu_type(gpu_types, node_list, gpu_count, gpu_mem_usage)
         return total_vram
-
-    # Calculate approximate allocated VRAM for jobs with multiple GPUTypes using the new GPUType format
-    if isinstance(gpu_types, dict):
-        gpu_types = {gpu.lower(): count for gpu, count in gpu_types.items()}
-        total_vram = _calculate_alloc_vram_multiple_gpu_types_with_count(gpu_types, node_list, gpu_mem_usage)
-        return total_vram
-
-    # Handle cases with GPU types in a list
 
     # Calculate allocated VRAM when there are multiple GPU types in a job
     if len(gpu_types) == gpu_count:
         total_vram = 0
         for gpu in gpu_types:
-            gpu = gpu.lower()
             if gpu in MULTIVALENT_GPUS:
                 for node in node_list:
-                    total_vram += _get_multivalent_vram_based_on_node(gpu, node)
+                    total_vram += _get_vram_from_node(gpu, node)
             else:
-                if gpu in VRAM_VALUES:
-                    total_vram += VRAM_VALUES[gpu]
-                else:
-                    print(f"[ERROR] GPU type '{gpu}' not found in VRAM_VALUES. Setting VRAM to 0.")
-                    total_vram += 0
+                total_vram += VRAM_VALUES[gpu]
         return total_vram
 
-    # Using the old data format, calculate allocated VRAM for jobs with multiple GPU Types when
-    # the number of GPUs is different from number of GPUTypes.
-    allocated_vrams = set()
+    # estimate VRAM for multiple GPUs where exact number isn't known
+    # TODO (Ayush): update this based on the updated GPU types which specify exact number of GPUs
+    allocated_vrams = []
     for gpu in gpu_types:
-        gpu = gpu.lower()
         if gpu in MULTIVALENT_GPUS:
             for node in node_list:
-                multivalent_vram = _get_multivalent_vram_based_on_node(gpu, node)
-                if multivalent_vram != 0:
-                    allocated_vrams.add(multivalent_vram)
+                allocated_vrams.append(_get_vram_from_node(gpu, node))
         else:
-            if gpu in VRAM_VALUES:
-                allocated_vrams.add(VRAM_VALUES[gpu])
-            else:
-                print(f"[ERROR] GPU type '{gpu}' not found in VRAM_VALUES. Setting VRAM to 0.")
-                allocated_vrams.add(0)
+            allocated_vrams.append(VRAM_VALUES[gpu])
 
     vram_values = sorted(list(allocated_vrams))
     total_vram = vram_values.pop(0) * gpu_count  # use the GPU with the minimum VRAM value
@@ -555,13 +227,13 @@
     res.loc[:, "ArrayID"] = res["ArrayID"].fillna(-1)
     res.loc[:, "Interactive"] = res["Interactive"].fillna("non-interactive")
     res.loc[:, "Constraints"] = (
-        res["Constraints"].fillna("").apply(lambda x: [] if isinstance(x, str) and x == "" else list(x))
+        res["Constraints"].fillna("").apply(lambda x: [] if isinstance(x, str) and x == "" else x)
     )
     res.loc[:, "GPUType"] = (
         res["GPUType"]
         .fillna("")
         .apply(
-            lambda x: (pd.NA if (isinstance(x, str) and x == "") else x.tolist() if isinstance(x, np.ndarray) else x)
+            lambda x: ["cpu"] if (isinstance(x, str) and x == "") else x.tolist() if isinstance(x, np.ndarray) else x
         )
     )
     res.loc[:, "GPUs"] = res["GPUs"].fillna(0)
@@ -570,8 +242,8 @@
 def preprocess_data(
     input_df: pd.DataFrame,
     min_elapsed_seconds: int = DEFAULT_MIN_ELAPSED_SECONDS,
-    include_failed_cancelled_jobs: bool = False,
-    include_cpu_only_jobs: bool = False,
+    include_failed_cancelled_jobs=False,
+    include_cpu_only_jobs=False,
 ) -> pd.DataFrame:
     """
     Preprocess dataframe, filtering out unwanted rows and columns, filling missing values and converting types.
@@ -579,21 +251,13 @@
     This function will take in a dataframe to create a new dataframe satisfying given criteria.
 
     Args:
-        input_df (pd.DataFrame): The input dataframe containing job data.
+        data (pd.DataFrame): The input dataframe containing job data.
         min_elapsed_seconds (int, optional): Minimum elapsed time in seconds to keep a job record. Defaults to 600.
         include_failed_cancelled_jobs (bool, optional): Whether to include jobs with status FAILED or CANCELLED.
         include_cpu_only_jobs (bool, optional): Whether to include jobs that do not use GPUs (CPU-only jobs).
 
     Returns:
         pd.DataFrame: The preprocessed dataframe
-
-    Notes:
-        - The function supports two formats for the 'GPUType' column in the dataframe:
-            1. Old format: list of GPU type strings, e.g. ['a100', 'v100']
-            2. New format: dict mapping GPU type to count, e.g. {'a100': 2, 'v100': 1}
-        - Both formats are automatically detected and handled for all VRAM calculations and downstream processing.
-        - The output DataFrame will have missing values filled, time columns converted,
-          and new columns added for VRAM and job statistics.
     """
 
     data = input_df.drop(columns=["UUID", "EndTime", "Nodes", "Preempted"], axis=1, inplace=False)
@@ -620,14 +284,6 @@
     ].copy()
 
     _fill_missing(res)
-
-    first_non_null = res["GPUType"].dropna().iloc[0]
-    # Log the format of GPUType being used
-    if isinstance(first_non_null, dict):
-        print("[Preprocessing] Running with new database format: GPU types as dictionary.")
-    elif isinstance(first_non_null, list):
-        print("[Preprocessing] Running with old database format: GPU types as list.")
-
     # Type casting for columns involving time
     time_columns = ["StartTime", "SubmitTime"]
     for col in time_columns:
@@ -640,22 +296,10 @@
     # Added parameters for calculating VRAM metrics
     res.loc[:, "Queued"] = res["StartTime"] - res["SubmitTime"]
     res.loc[:, "vram_constraint"] = res.apply(
-<<<<<<< HEAD
-        lambda row: _get_vram_constraint(row["Constraints"], row["GPUs"]), axis=1
-    ).astype(pd.Int64Dtype())  # Use Int64Dtype to allow for nullable integers
-    res.loc[:, ("partition_constraint")] = res.apply(
-        lambda row: _get_partition_constraint(row["Partition"], row["GPUs"]), axis=1
-    ).astype(pd.Int64Dtype())  # Use Int64Dtype to allow for nullable integers
-    res.loc[:, "requested_vram"] = res.apply(
-        lambda row: _get_requested_vram(row["vram_constraint"], row["partition_constraint"]), axis=1
-=======
         lambda row: _get_vram_constraint(row["Constraints"], row["GPUs"], row["GPUMemUsage"]), axis=1
->>>>>>> 50abc719
     ).astype(pd.Int64Dtype())  # Use Int64Dtype to allow for nullable integers
     res.loc[:, "allocated_vram"] = res.apply(
-        lambda row: _get_approx_allocated_vram(
-            row["JobID"], row["GPUType"], row["NodeList"], row["GPUs"], row["GPUMemUsage"]
-        ),
+        lambda row: _get_approx_allocated_vram(row["GPUType"], row["NodeList"], row["GPUs"], row["GPUMemUsage"]),
         axis=1,
     )
     res.loc[:, "user_jobs"] = res.groupby("User")["User"].transform("size")
@@ -668,23 +312,4 @@
         unique_values = res[col].unique().tolist()
         all_categories = list(set(enum_values) | set(unique_values))
         res[col] = pd.Categorical(res[col], categories=all_categories, ordered=False)
-
-    # Raise warning if GPUMemUsage or CPUMemUsage having infinity values
-    mem_usage_columns = ["CPUMemUsage", "GPUMemUsage"]
-    for col_name in mem_usage_columns:
-        filtered = res[res[col_name] == np.inf].copy()
-        if len(filtered) > 0:
-            message = f"Some entries in {col_name} having infinity values. This may be caused by an overflow."
-            warnings.warn(message=message, stacklevel=2, category=UserWarning)
-
-    duplicate_rows = res[res["JobID"].duplicated(keep=False)]
-    if not duplicate_rows.empty:
-        duplicate_message = (
-            f"{len(duplicate_rows['JobID'].unique().tolist())} duplicate JobIDs detected. "
-            "Keeping only the latest entry for each JobID."
-        )
-        warnings.warn(message=duplicate_message, stacklevel=2, category=UserWarning)
-        res_sorted = res.sort_values(by="SubmitTime", ascending=False)  # Sort by SubmitTime to keep the latest entry
-        res = res_sorted.drop_duplicates(subset=["JobID"], keep="first")  # Keep the latest entry for each JobID
-
     return res