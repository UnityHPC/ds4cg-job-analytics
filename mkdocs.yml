site_name: "Unity Job Analytics"

theme:
  name: "material"

plugins:
  - search
  - mkdocstrings:
        handlers:
          python:

            options:
              # include type annotations in that signature
              show_signature_annotations: true
              # keep signature on the same line as the heading
              separate_signature: false
              # control how long module paths appear
              annotations_path: brief
              # choose your docstring flavor:
              docstring_style: google       # or numpy, sphinx
              # render Parameters/Returns as a table
              docstring_section_style: list

nav:
  - Home: index.md
  - Preprocessing: preprocess.md
  - Analysis:
<<<<<<< HEAD
      - Overview: analysis.md
  - Scripts:
      - GPU Metrics: gpu_metrics.md
      - CPU Metrics: cpu_metrics.md
      - Zero GPU VRAM Usage: zero_gpu_usage.md
=======
    - 'analysis/efficiency_analysis.md'
  - Visualization:
    - 'visualization/visualization.md'
    - 'visualization/columns.md'
    - 'visualization/efficiency_metrics.md'
    - 'visualization/models.md'
  - MVP Scripts:
    - 'mvp-scripts/cpu_metrics.md'
    - 'mvp-scripts/gpu_metrics.md'
    - 'mvp-scripts/zero_gpu_usage.md'
>>>>>>> 62777531
<|MERGE_RESOLUTION|>--- conflicted
+++ resolved
@@ -22,16 +22,11 @@
               docstring_section_style: list
 
 nav:
-  - Home: index.md
-  - Preprocessing: preprocess.md
+  - Home: 'index.md'
+  - About: 'about.md'
+  - Data:
+    - 'preprocess.md'
   - Analysis:
-<<<<<<< HEAD
-      - Overview: analysis.md
-  - Scripts:
-      - GPU Metrics: gpu_metrics.md
-      - CPU Metrics: cpu_metrics.md
-      - Zero GPU VRAM Usage: zero_gpu_usage.md
-=======
     - 'analysis/efficiency_analysis.md'
   - Visualization:
     - 'visualization/visualization.md'
@@ -39,7 +34,6 @@
     - 'visualization/efficiency_metrics.md'
     - 'visualization/models.md'
   - MVP Scripts:
-    - 'mvp-scripts/cpu_metrics.md'
-    - 'mvp-scripts/gpu_metrics.md'
-    - 'mvp-scripts/zero_gpu_usage.md'
->>>>>>> 62777531
+    - 'mvp_scripts/cpu_metrics.md'
+    - 'mvp_scripts/gpu_metrics.md'
+    - 'mvp_scripts/zero_gpu_usage.md'
