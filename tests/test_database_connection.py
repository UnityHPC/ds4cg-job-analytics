--- conflicted
+++ resolved
@@ -9,10 +9,6 @@
     """
     Create a temporary file-based database for testing.
 
-<<<<<<< HEAD
-    mem_db.disconnect()
-    os.remove(temp_db_path)
-=======
     Yields:
         DatabaseConnection: A connected temporary database instance for testing.
     """
@@ -93,7 +89,6 @@
         if mem_db is not None:
             del mem_db
         shutil.rmtree(temp_db_dir)
->>>>>>> 62777531
 
 
 def test_connection_established(temp_file_db):
