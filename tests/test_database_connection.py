import shutil
import tempfile
from collections.abc import Generator

import pytest

from src.database.database_connection import DatabaseConnection


@pytest.fixture(scope="session")
def temp_file_db() -> Generator[DatabaseConnection, None, None]:
    """
    Create a temporary file-based database for testing.

    Yields:
        DatabaseConnection: A connected temporary database instance for testing.
    """
    temp_db_dir = tempfile.mkdtemp()
    mem_db = None
    try:
        temp_db_path = f"{temp_db_dir}/mock_database.db"
        mem_db = DatabaseConnection(db_url=temp_db_path, read_only=False)
        schema_sql = """
        CREATE TABLE Jobs (
            UUID VARCHAR,
            JobID INTEGER,
            ArrayID INTEGER,
            JobName VARCHAR,
            IsArray BOOLEAN,
            Interactive VARCHAR,
            Preempted BOOLEAN,
            Account VARCHAR,
            User VARCHAR,
            Constraints VARCHAR[],
            QOS VARCHAR,
            Status VARCHAR,
            ExitCode VARCHAR,
            SubmitTime TIMESTAMP,
            StartTime TIMESTAMP,
            EndTime TIMESTAMP,
            Elapsed INTEGER,
            TimeLimit INTEGER,
            Partition VARCHAR,
            Nodes VARCHAR,
            NodeList VARCHAR[],
            CPUs SMALLINT,
            Memory INTEGER,
            GPUs SMALLINT,
            GPUType VARCHAR[],
            GPUMemUsage FLOAT,
            GPUComputeUsage FLOAT,
            CPUMemUsage FLOAT,
            CPUComputeUsage FLOAT
        );
        """
        if mem_db.connection is not None:
            mem_db.connection.execute(schema_sql)
            insert_sql = """
            INSERT INTO Jobs VALUES (
                'abc-123', 101, NULL, 'train_model', FALSE, 'yes', FALSE,
                'projectX', 'alice', ['A100'], 'normal', 'COMPLETED', '0:0',
                CURRENT_TIMESTAMP - INTERVAL 3 HOUR,
                CURRENT_TIMESTAMP - INTERVAL 2 HOUR,
                CURRENT_TIMESTAMP - INTERVAL 1 HOUR,
                3600, 7200, 'gpu', 'node001', ['node001'],
                16, 640, 1, ['A100'], 120, 0.85, 320, 0.75
            );
            INSERT INTO Jobs VALUES (
                'xyz-215', 102, NULL, 'train_model', FALSE, 'yes', FALSE,
                'projectX', 'bob', ['A100'], 'normal', 'FAILED', '0:0',
                CURRENT_TIMESTAMP - INTERVAL 3 HOUR,
                CURRENT_TIMESTAMP - INTERVAL 2 HOUR,
                CURRENT_TIMESTAMP - INTERVAL 1 HOUR,
                3600, 7200, 'gpu', 'node001', ['node001'],
                16, 640, 1, ['M40'], 120, 0.85, 320, 0.75
            );
            INSERT INTO Jobs VALUES (
                'xyz-217', 103, NULL, 'train_model', FALSE, 'yes', FALSE,
                'projectX', 'chris', ['A100'], 'normal', 'OUT_OF_MEMORY', '0:0',
                CURRENT_TIMESTAMP - INTERVAL 3 HOUR,
                CURRENT_TIMESTAMP - INTERVAL 2 HOUR,
                CURRENT_TIMESTAMP - INTERVAL 1 HOUR,
                3600, 7200, 'gpu', 'node001', ['node001'],
                16, 640, 1, ['M40'], 120, 0.85, 320, 0.75
            );
            """
            mem_db.connection.execute(insert_sql)

            yield mem_db
    except Exception as e:
        raise e
    finally:
        if mem_db is not None:
<<<<<<< HEAD
            mem_db.disconnect()
=======
            mem_db._disconnect()
>>>>>>> 364eb686
            del mem_db
        shutil.rmtree(temp_db_dir)


def test_connection_established(temp_file_db: DatabaseConnection) -> None:
    assert temp_file_db.is_connected() is True


def test_fetch_all_returns_correct_data(temp_file_db: DatabaseConnection) -> None:
    mock_jobs_df = temp_file_db.fetch_all_jobs()

    assert len(mock_jobs_df) == 3

    assert mock_jobs_df.iloc[0]["JobID"] == 101
    assert mock_jobs_df.iloc[0]["User"] == "alice"
    assert mock_jobs_df.iloc[0]["GPUs"] == 1
    assert mock_jobs_df.iloc[0]["Status"] == "COMPLETED"

    assert mock_jobs_df.iloc[1]["JobID"] == 102
    assert mock_jobs_df.iloc[1]["User"] == "bob"
    assert mock_jobs_df.iloc[1]["GPUs"] == 1
    assert mock_jobs_df.iloc[1]["Status"] == "FAILED"

    assert mock_jobs_df.iloc[2]["JobID"] == 103
    assert mock_jobs_df.iloc[2]["User"] == "chris"
    assert mock_jobs_df.iloc[2]["GPUs"] == 1
    assert mock_jobs_df.iloc[2]["Status"] == "OUT_OF_MEMORY"


def test_fetch_selected_columns_with_filter(temp_file_db: DatabaseConnection) -> None:
    query = """
        SELECT JobID, User
        FROM Jobs
        WHERE Status = 'COMPLETED'
    """
    mock_jobs_df = temp_file_db.fetch_query(query)

    assert len(mock_jobs_df) == 1
    assert list(mock_jobs_df.columns) == ["JobID", "User"]
    assert mock_jobs_df.iloc[0]["JobID"] == 101
    assert mock_jobs_df.iloc[0]["User"] == "alice"


def test_fetch_with_filtering_multiple_conditions(temp_file_db: DatabaseConnection) -> None:
    query = """
        SELECT JobID, User
        FROM Jobs
        WHERE Status = 'COMPLETED' AND GPUs = 1
    """
    mock_jobs_df = temp_file_db.fetch_query(query)

    assert len(mock_jobs_df) == 1
    assert list(mock_jobs_df.columns) == ["JobID", "User"]
    assert mock_jobs_df.iloc[0]["JobID"] == 101
    assert mock_jobs_df.iloc[0]["User"] == "alice"


def test_fetch_all_column_names(temp_file_db: DatabaseConnection) -> None:
    column_names = temp_file_db.fetch_all_column_names()

    assert len(column_names) == 29

    assert "JobID" in column_names
    assert "User" in column_names
    assert "Status" in column_names
    assert "GPUs" in column_names


def test_fetch_query_with_invalid_column(temp_file_db: DatabaseConnection) -> None:
    query = """
        SELECT GPUMetrics
        FROM Jobs
    """

    with pytest.raises(Exception) as exc_info:
        temp_file_db.fetch_query(query)
    msg = str(exc_info.value)
    assert "This query does not match the database schema." in msg<|MERGE_RESOLUTION|>--- conflicted
+++ resolved
@@ -91,11 +91,7 @@
         raise e
     finally:
         if mem_db is not None:
-<<<<<<< HEAD
             mem_db.disconnect()
-=======
-            mem_db._disconnect()
->>>>>>> 364eb686
             del mem_db
         shutil.rmtree(temp_db_dir)
 
