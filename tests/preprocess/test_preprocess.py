import pandas as pd
import pytest
from pandas.api.typing import NAType


from src.config.enum_constants import (
    AdminsAccountEnum,
    ExitCodeEnum,
    InteractiveEnum,
    QOSEnum,
    StatusEnum,
    AdminPartitionEnum,
    ExcludedColumnsEnum,
    RequiredColumnsEnum,
    OptionalColumnsEnum,
)
from src.preprocess import Preprocess
from src.preprocess.preprocess import _get_partition_constraint, _get_requested_vram, _get_vram_constraint
from ..conftest import preprocess_mock_data


@pytest.mark.parametrize("mock_data_path", [False, True], ids=["false_case", "true_case"], indirect=True)
@pytest.mark.parametrize("column", [member.value for member in ExcludedColumnsEnum])
def test_preprocess_data_filtred_columns(mock_data_frame: pd.DataFrame, column: str) -> None:
    """
    Test that the preprocessed data does not contain irrelevant columns.
    """
<<<<<<< HEAD
    data = Preprocess().preprocess_data(input_df=mock_data_frame, min_elapsed_seconds=600)
    assert "UUID" not in data.columns
    assert "EndTime" not in data.columns
    assert "Nodes" not in data.columns
    assert "Preempted" not in data.columns
    assert "partition_constraint" in data.columns
    assert "requested_vram" in data.columns
=======
    data = preprocess_data(input_df=mock_data_frame, min_elapsed_seconds=600)
    assert column not in data.columns
>>>>>>> 4f8e2662


@pytest.mark.parametrize("mock_data_path", [False, True], ids=["false_case", "true_case"], indirect=True)
def test_preprocess_data_filtered_gpu(mock_data_frame: pd.DataFrame) -> None:
    """
    Test that the preprocessed data does not contain null GPUType and GPUs.
    """
    data = Preprocess().preprocess_data(input_df=mock_data_frame, min_elapsed_seconds=600)
    is_gpu_type_null = data["GPUType"].isna()
    is_gpu_null = data["GPUs"].isna()
    assert not any(is_gpu_type_null)
    assert not any(is_gpu_null)


@pytest.mark.parametrize("mock_data_path", [False, True], ids=["false_case", "true_case"], indirect=True)
def test_preprocess_data_filtered_status(mock_data_frame: pd.DataFrame) -> None:
    """
    Test that the preprocessed data does not contain FAILED or CANCELLED jobs.
    """
    data = Preprocess().preprocess_data(input_df=mock_data_frame, min_elapsed_seconds=600)
    status_failed = data["Status"] == StatusEnum.FAILED.value
    status_cancelled = data["Status"] == StatusEnum.CANCELLED.value
    assert not any(status_failed)
    assert not any(status_cancelled)


@pytest.mark.parametrize("mock_data_path", [False, True], ids=["false_case", "true_case"], indirect=True)
def test_preprocess_data_filtered_min_elapsed_1(mock_data_frame: pd.DataFrame) -> None:
    """
    Test that the preprocessed data does not contain jobs with elapsed time below the threshold (300 seconds).
    """
    data = Preprocess().preprocess_data(input_df=mock_data_frame, min_elapsed_seconds=300)
    elapsed_below_threshold = data["Elapsed"] < pd.to_timedelta(
        300, unit="s"
    )  # final version of Elapsed column is timedelta so convert for comparison
    assert not any(elapsed_below_threshold)


@pytest.mark.parametrize("mock_data_path", [False, True], ids=["false_case", "true_case"], indirect=True)
def test_preprocess_data_filter_min_elapsed_2(mock_data_path: str, mock_data_frame: pd.DataFrame) -> None:
    """
    Test that the preprocessed data contains only jobs with elapsed time above the threshold (700 seconds).
    """
    data = Preprocess().preprocess_data(
        input_df=mock_data_frame,
        min_elapsed_seconds=700,
        include_cpu_only_jobs=True,
        include_failed_cancelled_jobs=True,
    )
    ground_truth = preprocess_mock_data(
        mock_data_path,
        min_elapsed_seconds=700,
        include_cpu_only_jobs=True,
        include_failed_cancelled_jobs=True,
    )
    assert len(data) == len(ground_truth), (
        f"JobIDs in data: {data['JobID'].tolist()}, JobIDs in ground_truth: {ground_truth['JobID'].tolist()}"
    )


@pytest.mark.parametrize("mock_data_path", [False, True], ids=["false_case", "true_case"], indirect=True)
def test_preprocess_data_filtered_root_account(mock_data_frame: pd.DataFrame) -> None:
    """
    Test that the preprocessed data does not contain jobs with root account, partition building, or qos updates.
    """
    data = Preprocess().preprocess_data(input_df=mock_data_frame, min_elapsed_seconds=600)
    partition_building = data["Partition"] == AdminPartitionEnum.BUILDING.value
    qos_updates = data["QOS"] == QOSEnum.UPDATES.value
    account_root = data["Account"] == AdminsAccountEnum.ROOT.value
    assert not any(account_root)
    assert not any(qos_updates)
    assert not any(partition_building)


@pytest.mark.parametrize("mock_data_path", [False, True], ids=["false_case", "true_case"], indirect=True)
def test_preprocess_data_include_cpu_job(mock_data_path: str, mock_data_frame: pd.DataFrame) -> None:
    """
    Test that the preprocessed data includes CPU-only jobs when specified.
    """
<<<<<<< HEAD
    data = Preprocess().preprocess_data(input_df=mock_data_frame, min_elapsed_seconds=600, include_cpu_only_jobs=True)
    ground_truth = _helper_filter_irrelevant_records(mock_data_frame, 600, include_cpu_only_jobs=True)
    expected_cpu_type = len(
        ground_truth[
            ground_truth["GPUType"].isna()
            & (ground_truth["Status"] != StatusEnum.FAILED.value)
            & (ground_truth["Status"] != StatusEnum.CANCELLED.value)
        ]
    )
    expected_gpus_count_0 = len(
        ground_truth[
            ground_truth["GPUs"].isna()
            & (ground_truth["Status"] != StatusEnum.FAILED.value)
            & (ground_truth["Status"] != StatusEnum.CANCELLED.value)
        ]
    )
=======
    data = preprocess_data(input_df=mock_data_frame, min_elapsed_seconds=600, include_cpu_only_jobs=True)
    ground_truth = preprocess_mock_data(mock_data_path, include_cpu_only_jobs=True)
    expected_cpu_type = len(ground_truth[ground_truth["GPUType"].isna()])
    expected_gpus_count_0 = len(ground_truth[ground_truth["GPUs"].isna()])
>>>>>>> 4f8e2662
    assert sum(pd.isna(x) for x in data["GPUType"]) == expected_cpu_type
    assert sum(x == 0 for x in data["GPUs"]) == expected_gpus_count_0

    # Check that GPUType is NA for CPU-only jobs
    assert all(isinstance(row, list | dict) for row in data["GPUType"] if not pd.isna(row))


@pytest.mark.parametrize("mock_data_path", [False, True], ids=["false_case", "true_case"], indirect=True)
def test_preprocess_data_include_failed_cancelled_job(mock_data_path: str, mock_data_frame: pd.DataFrame) -> None:
    """
    Test that the preprocessed data includes FAILED and CANCELLED jobs when specified.
    """
<<<<<<< HEAD
    data = Preprocess().preprocess_data(
        input_df=mock_data_frame,
        min_elapsed_seconds=600,
        include_failed_cancelled_jobs=True,
    )
    ground_truth = _helper_filter_irrelevant_records(mock_data_frame, 600)
    expect_failed_status = len(
        ground_truth[
            (ground_truth["Status"] == StatusEnum.FAILED.value)
            & (ground_truth["GPUType"].notna())
            & (ground_truth["GPUs"].notna())
        ]
    )
    expect_cancelled_status = len(
        ground_truth[
            (ground_truth["Status"] == StatusEnum.CANCELLED.value)
            & (ground_truth["GPUType"].notna())
            & (ground_truth["GPUs"].notna())
        ]
=======
    data = preprocess_data(input_df=mock_data_frame, min_elapsed_seconds=600, include_failed_cancelled_jobs=True)
    ground_truth = preprocess_mock_data(mock_data_path, min_elapsed_seconds=600, include_failed_cancelled_jobs=True)
    expect_failed_status = len(ground_truth[(ground_truth["Status"] == StatusEnum.FAILED.value)])
    expect_cancelled_status = len(ground_truth[(ground_truth["Status"] == StatusEnum.CANCELLED.value)])
    assert sum(x == StatusEnum.FAILED.value for x in data["Status"]) == expect_failed_status
    assert sum(x == StatusEnum.CANCELLED.value for x in data["Status"]) == expect_cancelled_status


@pytest.mark.parametrize("mock_data_path", [False, True], ids=["false_case", "true_case"], indirect=True)
def test_preprocess_data_include_custom_qos_values(mock_data_path: str, mock_data_frame: pd.DataFrame) -> None:
    data = preprocess_data(input_df=mock_data_frame, min_elapsed_seconds=600, include_custom_qos_jobs=True)
    ground_truth = preprocess_mock_data(mock_data_path, min_elapsed_seconds=600, include_custom_qos_jobs=True)
    filtered_ground_truth = ground_truth[
        (ground_truth["Status"] != "CANCELLED") & (ground_truth["Status"] != "FAILED")
    ].copy()
    assert len(data) == len(filtered_ground_truth), (
        f"JobIDs in data: {data['JobID'].tolist()}, JobIDs in ground_truth: {filtered_ground_truth['JobID'].tolist()}"
>>>>>>> 4f8e2662
    )
    expect_ids = filtered_ground_truth["JobID"].to_list()
    for id in data["JobID"]:
        assert id in expect_ids


@pytest.mark.parametrize("mock_data_path", [False, True], ids=["false_case", "true_case"], indirect=True)
def test_all_boolean_args_being_true(mock_data_path: str, mock_data_frame: pd.DataFrame) -> None:
    """
    Test that the preprocessed data includes all jobs when both CPU-only and FAILED/CANCELLED jobs are specified.
    """
    data = Preprocess().preprocess_data(
        input_df=mock_data_frame,
        min_elapsed_seconds=600,
        include_failed_cancelled_jobs=True,
        include_cpu_only_jobs=True,
        include_custom_qos_jobs=True,
    )
    ground_truth = preprocess_mock_data(
        mock_data_path,
        min_elapsed_seconds=600,
        include_cpu_only_jobs=True,
        include_custom_qos_jobs=True,
        include_failed_cancelled_jobs=True,
    )
    expect_failed_status = len(ground_truth[(ground_truth["Status"] == StatusEnum.FAILED.value)])
    expect_cancelled_status = len(ground_truth[(ground_truth["Status"] == StatusEnum.CANCELLED.value)])
    expect_completed_status = len(ground_truth[(ground_truth["Status"] == StatusEnum.COMPLETED.value)])
    expect_gpu_type_null = len(ground_truth[(ground_truth["GPUType"].isna())])
    expect_gpus_null = len(ground_truth[(ground_truth["GPUs"].isna())])

    assert len(data) == len(ground_truth), (
        f"JobIDs in data: {data['JobID'].tolist()}, JobIDs in ground_truth: {ground_truth['JobID'].tolist()}"
    )
    assert sum(pd.isna(x) for x in data["GPUType"]) == expect_gpu_type_null
    assert sum(x == 0 for x in data["GPUs"]) == expect_gpus_null
    assert sum(x == StatusEnum.FAILED.value for x in data["Status"]) == expect_failed_status
    assert sum(x == StatusEnum.CANCELLED.value for x in data["Status"]) == expect_cancelled_status
    assert sum(x == StatusEnum.COMPLETED.value for x in data["Status"]) == expect_completed_status


@pytest.mark.parametrize("mock_data_path", [False, True], ids=["false_case", "true_case"], indirect=True)
def test_preprocess_data_fill_missing_interactive(mock_data_path: str, mock_data_frame: pd.DataFrame) -> None:
    """
    Test that the preprocessed data fills missing interactive job types with 'non-interactive' correctly.
    """
    data = Preprocess().preprocess_data(
        input_df=mock_data_frame,
        min_elapsed_seconds=100,
        include_cpu_only_jobs=True,
        include_failed_cancelled_jobs=True,
    )
    ground_truth = preprocess_mock_data(
        mock_data_path,
        min_elapsed_seconds=100,
        include_cpu_only_jobs=True,
        include_failed_cancelled_jobs=True,
    )

    expect_non_interactive = len(ground_truth[(ground_truth["Interactive"].isna())])

    assert sum(x == InteractiveEnum.NON_INTERACTIVE.value for x in data["Interactive"]) == expect_non_interactive


@pytest.mark.parametrize("mock_data_path", [False, True], ids=["false_case", "true_case"], indirect=True)
def test_preprocess_data_fill_missing_array_id(mock_data_path: str, mock_data_frame: pd.DataFrame) -> None:
    """
    Test that the preprocessed data fills missing ArrayID with -1 correctly.
    """
    data = Preprocess().preprocess_data(
        input_df=mock_data_frame,
        min_elapsed_seconds=100,
        include_cpu_only_jobs=True,
        include_failed_cancelled_jobs=True,
    )
    ground_truth = preprocess_mock_data(
        mock_data_path,
        min_elapsed_seconds=100,
        include_cpu_only_jobs=True,
        include_failed_cancelled_jobs=True,
    )
    expect_array_id_null = len(ground_truth[(ground_truth["ArrayID"].isna())])
    assert sum(x == -1 for x in data["ArrayID"]) == expect_array_id_null


@pytest.mark.parametrize("mock_data_path", [False, True], ids=["false_case", "true_case"], indirect=True)
def test_preprocess_data_fill_missing_gpu_type(mock_data_path: str, mock_data_frame: pd.DataFrame) -> None:
    """
    Test that the preprocessed data fills missing GPUType with pd.NA correctly.
    """
    data = Preprocess().preprocess_data(
        input_df=mock_data_frame,
        min_elapsed_seconds=100,
        include_cpu_only_jobs=True,
        include_failed_cancelled_jobs=True,
    )

    ground_truth = preprocess_mock_data(
        mock_data_path,
        min_elapsed_seconds=100,
        include_cpu_only_jobs=True,
        include_failed_cancelled_jobs=True,
    )
    expect_gpu_type_null = len(ground_truth[(ground_truth["GPUType"].isna())])
    expect_gpus_null = len(ground_truth[(ground_truth["GPUs"] == 0) | (ground_truth["GPUs"].isna())])
    actual_count_gpu_0 = sum(x == 0 for x in data["GPUs"])
    assert sum(pd.isna(x) for x in data["GPUType"]) == expect_gpu_type_null
    assert actual_count_gpu_0 == expect_gpus_null, (
        f"Expected {expect_gpus_null} null GPUs, but found {actual_count_gpu_0} null GPUs."
    )


@pytest.mark.parametrize("mock_data_path", [False, True], ids=["false_case", "true_case"], indirect=True)
def test_preprocess_data_fill_missing_constraints(mock_data_path: str, mock_data_frame: pd.DataFrame) -> None:
    """
    Test that the preprocessed data fills missing Constraints with empty numpy array correctly.
    """
    data = Preprocess().preprocess_data(
        input_df=mock_data_frame,
        min_elapsed_seconds=100,
        include_cpu_only_jobs=True,
        include_failed_cancelled_jobs=True,
    )
    ground_truth = preprocess_mock_data(
        mock_data_path,
        min_elapsed_seconds=100,
        include_cpu_only_jobs=True,
        include_failed_cancelled_jobs=True,
    )
    expect_constraints_null = len(ground_truth[(ground_truth["Constraints"].isna())])

    assert sum(len(x) == 0 for x in data["Constraints"]) == expect_constraints_null


@pytest.mark.parametrize("mock_data_path", [False, True], ids=["false_case", "true_case"], indirect=True)
def test_category_interactive(mock_data_path: str, mock_data_frame: pd.DataFrame) -> None:
    """
    Test that the preprocessed data has 'Interactive' as a categorical variable and check values contained within it.
    """

<<<<<<< HEAD
    data = Preprocess().preprocess_data(input_df=mock_data_frame, min_elapsed_seconds=600)
    ground_truth = _helper_filter_irrelevant_records(mock_data_frame, 600)
    ground_truth_filtered = ground_truth[
        (ground_truth["GPUType"].notna())
        & (ground_truth["GPUs"].notna())
        & (ground_truth["Status"] != StatusEnum.FAILED.value)
        & (ground_truth["Status"] != StatusEnum.CANCELLED.value)
    ]
    expected = set(ground_truth_filtered["Interactive"].dropna().to_numpy()) | set([e.value for e in InteractiveEnum])
=======
    data = preprocess_data(input_df=mock_data_frame, min_elapsed_seconds=600)
    ground_truth = preprocess_mock_data(mock_data_path, min_elapsed_seconds=600)
    expected = set(ground_truth["Interactive"].dropna().to_numpy()) | set([e.value for e in InteractiveEnum])
>>>>>>> 4f8e2662

    assert data["Interactive"].dtype == "category"
    assert expected.issubset(set(data["Interactive"].cat.categories))


@pytest.mark.parametrize("mock_data_path", [False, True], ids=["false_case", "true_case"], indirect=True)
def test_category_qos(mock_data_path: str, mock_data_frame: pd.DataFrame) -> None:
    """
    Test that the preprocessed data has 'QOS' as a categorical variable and check values contained within it.
    """
<<<<<<< HEAD
    data = Preprocess().preprocess_data(input_df=mock_data_frame, min_elapsed_seconds=600)
    ground_truth = _helper_filter_irrelevant_records(mock_data_frame, 600)
    ground_truth_filtered = ground_truth[
        (ground_truth["GPUType"].notna())
        & (ground_truth["GPUs"].notna())
        & (ground_truth["Status"] != StatusEnum.FAILED.value)
        & (ground_truth["Status"] != StatusEnum.CANCELLED.value)
    ]
    expected = set(ground_truth_filtered["QOS"].dropna().to_numpy()) | set([e.value for e in QOSEnum])
=======
    data = preprocess_data(input_df=mock_data_frame, min_elapsed_seconds=600)
    ground_truth = preprocess_mock_data(mock_data_path, min_elapsed_seconds=600)
    expected = set(ground_truth["QOS"].dropna().to_numpy()) | set([e.value for e in QOSEnum])
>>>>>>> 4f8e2662

    assert data["QOS"].dtype == "category"
    assert expected.issubset(set(data["QOS"].cat.categories))


@pytest.mark.parametrize("mock_data_path", [False, True], ids=["false_case", "true_case"], indirect=True)
def test_category_exit_code(mock_data_path: str, mock_data_frame: pd.DataFrame) -> None:
    """
    Test that the preprocessed data has 'ExitCode' as a categorical variable and check values contained within it.
    """
    data = Preprocess().preprocess_data(input_df=mock_data_frame, min_elapsed_seconds=600)

    ground_truth = preprocess_mock_data(mock_data_path, min_elapsed_seconds=600)
    expected = set(ground_truth["ExitCode"].dropna().to_numpy()) | set([e.value for e in ExitCodeEnum])

    assert data["ExitCode"].dtype == "category"
    assert expected.issubset(set(data["ExitCode"].cat.categories))


@pytest.mark.parametrize("mock_data_path", [False, True], ids=["false_case", "true_case"], indirect=True)
def test_category_partition(mock_data_path: str, mock_data_frame: pd.DataFrame) -> None:
    """
    Test that the preprocessed data has 'Partition' as a categorical variable and check values contained within it.
    """
    data = Preprocess().preprocess_data(input_df=mock_data_frame, min_elapsed_seconds=600)

    ground_truth = preprocess_mock_data(mock_data_path, min_elapsed_seconds=600)
    expected = set(ground_truth["Partition"].dropna().to_numpy()) | set([e.value for e in AdminPartitionEnum])

    assert data["Partition"].dtype == "category"
    assert expected.issubset(set(data["Partition"].cat.categories))


@pytest.mark.parametrize("mock_data_path", [False, True], ids=["false_case", "true_case"], indirect=True)
def test_category_account(mock_data_path: str, mock_data_frame: pd.DataFrame) -> None:
    """
    Test that the preprocessed data has 'Account' as a categorical variable and check values contained within it.
    """
    data = Preprocess().preprocess_data(input_df=mock_data_frame, min_elapsed_seconds=600)

    ground_truth = preprocess_mock_data(mock_data_path, min_elapsed_seconds=600)
    expected = set(ground_truth["Account"].dropna().to_numpy()) | set([e.value for e in AdminsAccountEnum])

    assert data["Account"].dtype == "category"
    assert expected.issubset(set(data["Account"].cat.categories))


@pytest.mark.parametrize("mock_data_path", [False, True], ids=["false_case", "true_case"], indirect=True)
def test_preprocess_timedelta_conversion(mock_data_path: str, mock_data_frame: pd.DataFrame) -> None:
    """
    Test that the preprocessed data converts elapsed time to timedelta.
    """
    data = Preprocess().preprocess_data(
        input_df=mock_data_frame,
        min_elapsed_seconds=600,
        include_cpu_only_jobs=True,
        include_failed_cancelled_jobs=True,
    )
    ground_truth = preprocess_mock_data(
        mock_data_path, min_elapsed_seconds=600, include_cpu_only_jobs=True, include_failed_cancelled_jobs=True
    )
    time_limit = data["TimeLimit"]
    assert time_limit.dtype == "timedelta64[ns]"  # assert correct type

    time_limit_list = time_limit.tolist()
    ground_truth_time_limit = ground_truth["TimeLimit"].tolist()
    for i, timedelta in enumerate(time_limit_list):
        assert timedelta.total_seconds() / 60 == ground_truth_time_limit[i]


@pytest.mark.parametrize("mock_data_path", [False, True], ids=["false_case", "true_case"], indirect=True)
def test_preprocess_gpu_type(mock_data_frame: pd.DataFrame) -> None:
    """
    Test that the GPUType column is correctly filled and transformed during preprocessing.
    """
    data = Preprocess().preprocess_data(
        input_df=mock_data_frame,
        include_cpu_only_jobs=True,
    )

    # Check that GPUType is filled with NA for CPU-only jobs
    assert all(pd.isna(row) for row in data.loc[data["GPUType"].isna(), "GPUType"])


def test_get_partition_constraint_known() -> None:
    """
    Test that _get_partition_constraint returns the correct VRAM constraint for known partitions.
    """
    # Known partition, e.g. "superpod-a100" maps to a100-80g (80 GiB)
    assert _get_partition_constraint("superpod-a100", 2) == 160
    # Known partition, e.g. "ece-gpu" maps to a100-40g (40 GiB)
    assert _get_partition_constraint("ece-gpu", 1) == 40
    # Known partition, e.g. "lan" maps to a40 (48 GiB)
    assert _get_partition_constraint("lan", 2) == 96


def test_get_partition_constraint_unknown() -> None:
    """
    Test that _get_partition_constraint returns pd.NA for unknown partitions.
    """
    # Unknown partition returns pd.NA
    assert pd.isna(_get_partition_constraint("unknown-partition", 1))


def test_get_requested_vram_cases() -> None:
    """
    Test that _get_requested_vram handles various cases correctly.
    """
    # Both constraints are int, choose partition constraint
    assert _get_requested_vram(100, 80) == 80
    assert _get_requested_vram(80, 100) == 100
    # One constraint is NA
    assert _get_requested_vram(pd.NA, 80) == 80
    assert _get_requested_vram(100, pd.NA) == 100
    # Both constraints are NA
    assert pd.isna(_get_requested_vram(pd.NA, pd.NA))


@pytest.mark.parametrize("mock_data_path", [False, True], ids=["false_case", "true_case"], indirect=True)
def test_partition_constraint_and_requested_vram_on_mock_data(mock_data_frame: pd.DataFrame) -> None:
    """
    Test that the partition_constraint and requested_vram columns are correctly computed in the preprocessed data.
    """
    # Run preprocess_data on the mock data
    processed = Preprocess().preprocess_data(
        mock_data_frame, min_elapsed_seconds=0, include_cpu_only_jobs=True, include_failed_cancelled_jobs=True
    )

    # Check that partition_constraint and requested_vram columns exist
    assert "partition_constraint" in processed.columns
    assert "requested_vram" in processed.columns

    # For each row, check that requested_vram is set to partition_constraint if both are not NA.
    for _idx, row in processed.iterrows():
        part_con = _get_partition_constraint(row["Partition"], row["GPUs"])
        constraint_val = _get_vram_constraint(row["Constraints"], row["GPUs"])
        # Compute expected requested_vram
        expected: int | NAType
        if pd.isna(part_con) and pd.isna(constraint_val):
            expected = pd.NA
        elif pd.isna(part_con):
            expected = constraint_val
        else:
            expected = part_con
        actual = row["requested_vram"]
        if pd.isna(expected):
            assert pd.isna(actual)
        else:
            assert actual == expected


@pytest.mark.parametrize("mock_data_path", [False, True], ids=["false_case", "true_case"], indirect=True)
@pytest.mark.parametrize("missing_col", [col.value for col in RequiredColumnsEnum])
def test_preprocess_missing_required_columns(mock_data_frame: pd.DataFrame, missing_col: str) -> None:
    """
    Test handling the dataframe when missing one of the ENFORCE_COLUMNS in constants.py.

    Expect to raise KeyError for any of these columns if they are missing in the dataframe.
    """
    cur_df = mock_data_frame.drop(missing_col, axis=1, inplace=False)
    with pytest.raises(KeyError, match=f"Column {missing_col} does not exist in dataframe."):
        _res = preprocess_data(cur_df)


@pytest.mark.parametrize("mock_data_path", [False, True], ids=["false_case", "true_case"], indirect=True)
@pytest.mark.parametrize("missing_col", [col.value for col in OptionalColumnsEnum])
def test_preprocess_missing_optional_columns(
    mock_data_frame: pd.DataFrame, missing_col: str, recwarn: pytest.WarningsRecorder
) -> None:
    """
    Test handling the dataframe when missing one of the columns.

    These columns are not in ENFORCE_COLUMNS so only warnings are expected to be raised.
    """
    cur_df = mock_data_frame.drop(missing_col, axis=1, inplace=False)

    expect_warning_msg = (
        f"Column '{missing_col}' is missing from the dataframe. "
        "This may impact filtering operations and downstream processing."
    )
    _res = preprocess_data(cur_df)

    # Check that a warning was raised with the expected message
    assert len(recwarn) == 1
    assert str(recwarn[0].message) == expect_warning_msg


@pytest.mark.parametrize("mock_data_path", [False, True], ids=["false_case", "true_case"], indirect=True)
def test_preprocess_empty_dataframe_warning(mock_data_frame: pd.DataFrame, recwarn: pytest.WarningsRecorder) -> None:
    """
    Test handling when preprocess_data results in an empty dataframe.

    Expect a UserWarning to be raised with the appropriate message.
    Also verify that columns added and type-casted in _cast_type_and_add_columns have correct data types.
    """
    # Make a copy of mock_data_frame and remove all entries to make it empty
    empty_df = mock_data_frame.copy()
    empty_df = empty_df.iloc[0:0]
    # Should trigger the warning since the dataframe is empty
    result = preprocess_data(empty_df)

    # Check that the result is still empty
    assert result.empty

    # Check that a warning was raised about empty dataframe
    assert len(recwarn) == 1
    assert str(recwarn[0].message) == "Dataframe results from database and filtering is empty."

    # Test that columns added in _cast_type_and_add_columns have correct types
    # New columns added for empty dataframes
    assert "Queued" in result.columns
    assert result["Queued"].dtype == "timedelta64[ns]"

    assert "vram_constraint" in result.columns
    assert result["vram_constraint"].dtype == pd.Int64Dtype()

    assert "allocated_vram" in result.columns
    assert result["allocated_vram"].dtype == pd.Int64Dtype()

    # Test that time columns were converted to datetime (if they exist)
    time_columns = ["StartTime", "SubmitTime"]
    for col in time_columns:
        if col in result.columns:
            assert pd.api.types.is_datetime64_any_dtype(result[col])

    # Test that duration columns were converted to timedelta (if they exist)
    duration_columns = ["TimeLimit", "Elapsed"]
    for col in duration_columns:
        if col in result.columns:
            assert pd.api.types.is_timedelta64_dtype(result[col])

    # Test that categorical columns have correct dtype (if they exist)
    categorical_columns = ["Interactive", "QOS", "ExitCode", "Partition", "Account", "Status"]
    for col in categorical_columns:
        if col in result.columns:
            assert result[col].dtype == "category"<|MERGE_RESOLUTION|>--- conflicted
+++ resolved
@@ -1,7 +1,6 @@
 import pandas as pd
 import pytest
 from pandas.api.typing import NAType
-
 
 from src.config.enum_constants import (
     AdminsAccountEnum,
@@ -21,22 +20,12 @@
 
 @pytest.mark.parametrize("mock_data_path", [False, True], ids=["false_case", "true_case"], indirect=True)
 @pytest.mark.parametrize("column", [member.value for member in ExcludedColumnsEnum])
-def test_preprocess_data_filtred_columns(mock_data_frame: pd.DataFrame, column: str) -> None:
+def test_preprocess_data_filtered_columns(mock_data_frame: pd.DataFrame, column: str) -> None:
     """
     Test that the preprocessed data does not contain irrelevant columns.
     """
-<<<<<<< HEAD
-    data = Preprocess().preprocess_data(input_df=mock_data_frame, min_elapsed_seconds=600)
-    assert "UUID" not in data.columns
-    assert "EndTime" not in data.columns
-    assert "Nodes" not in data.columns
-    assert "Preempted" not in data.columns
-    assert "partition_constraint" in data.columns
-    assert "requested_vram" in data.columns
-=======
-    data = preprocess_data(input_df=mock_data_frame, min_elapsed_seconds=600)
+    data = Preprocess().preprocess_data(input_df=mock_data_frame, min_elapsed_seconds=600)
     assert column not in data.columns
->>>>>>> 4f8e2662
 
 
 @pytest.mark.parametrize("mock_data_path", [False, True], ids=["false_case", "true_case"], indirect=True)
@@ -116,29 +105,10 @@
     """
     Test that the preprocessed data includes CPU-only jobs when specified.
     """
-<<<<<<< HEAD
     data = Preprocess().preprocess_data(input_df=mock_data_frame, min_elapsed_seconds=600, include_cpu_only_jobs=True)
-    ground_truth = _helper_filter_irrelevant_records(mock_data_frame, 600, include_cpu_only_jobs=True)
-    expected_cpu_type = len(
-        ground_truth[
-            ground_truth["GPUType"].isna()
-            & (ground_truth["Status"] != StatusEnum.FAILED.value)
-            & (ground_truth["Status"] != StatusEnum.CANCELLED.value)
-        ]
-    )
-    expected_gpus_count_0 = len(
-        ground_truth[
-            ground_truth["GPUs"].isna()
-            & (ground_truth["Status"] != StatusEnum.FAILED.value)
-            & (ground_truth["Status"] != StatusEnum.CANCELLED.value)
-        ]
-    )
-=======
-    data = preprocess_data(input_df=mock_data_frame, min_elapsed_seconds=600, include_cpu_only_jobs=True)
     ground_truth = preprocess_mock_data(mock_data_path, include_cpu_only_jobs=True)
     expected_cpu_type = len(ground_truth[ground_truth["GPUType"].isna()])
     expected_gpus_count_0 = len(ground_truth[ground_truth["GPUs"].isna()])
->>>>>>> 4f8e2662
     assert sum(pd.isna(x) for x in data["GPUType"]) == expected_cpu_type
     assert sum(x == 0 for x in data["GPUs"]) == expected_gpus_count_0
 
@@ -151,28 +121,9 @@
     """
     Test that the preprocessed data includes FAILED and CANCELLED jobs when specified.
     """
-<<<<<<< HEAD
-    data = Preprocess().preprocess_data(
-        input_df=mock_data_frame,
-        min_elapsed_seconds=600,
-        include_failed_cancelled_jobs=True,
-    )
-    ground_truth = _helper_filter_irrelevant_records(mock_data_frame, 600)
-    expect_failed_status = len(
-        ground_truth[
-            (ground_truth["Status"] == StatusEnum.FAILED.value)
-            & (ground_truth["GPUType"].notna())
-            & (ground_truth["GPUs"].notna())
-        ]
-    )
-    expect_cancelled_status = len(
-        ground_truth[
-            (ground_truth["Status"] == StatusEnum.CANCELLED.value)
-            & (ground_truth["GPUType"].notna())
-            & (ground_truth["GPUs"].notna())
-        ]
-=======
-    data = preprocess_data(input_df=mock_data_frame, min_elapsed_seconds=600, include_failed_cancelled_jobs=True)
+    data = Preprocess().preprocess_data(
+        input_df=mock_data_frame, min_elapsed_seconds=600, include_failed_cancelled_jobs=True
+    )
     ground_truth = preprocess_mock_data(mock_data_path, min_elapsed_seconds=600, include_failed_cancelled_jobs=True)
     expect_failed_status = len(ground_truth[(ground_truth["Status"] == StatusEnum.FAILED.value)])
     expect_cancelled_status = len(ground_truth[(ground_truth["Status"] == StatusEnum.CANCELLED.value)])
@@ -182,14 +133,15 @@
 
 @pytest.mark.parametrize("mock_data_path", [False, True], ids=["false_case", "true_case"], indirect=True)
 def test_preprocess_data_include_custom_qos_values(mock_data_path: str, mock_data_frame: pd.DataFrame) -> None:
-    data = preprocess_data(input_df=mock_data_frame, min_elapsed_seconds=600, include_custom_qos_jobs=True)
+    data = Preprocess().preprocess_data(
+        input_df=mock_data_frame, min_elapsed_seconds=600, include_custom_qos_jobs=True
+    )
     ground_truth = preprocess_mock_data(mock_data_path, min_elapsed_seconds=600, include_custom_qos_jobs=True)
     filtered_ground_truth = ground_truth[
         (ground_truth["Status"] != "CANCELLED") & (ground_truth["Status"] != "FAILED")
     ].copy()
     assert len(data) == len(filtered_ground_truth), (
         f"JobIDs in data: {data['JobID'].tolist()}, JobIDs in ground_truth: {filtered_ground_truth['JobID'].tolist()}"
->>>>>>> 4f8e2662
     )
     expect_ids = filtered_ground_truth["JobID"].to_list()
     for id in data["JobID"]:
@@ -330,21 +282,9 @@
     Test that the preprocessed data has 'Interactive' as a categorical variable and check values contained within it.
     """
 
-<<<<<<< HEAD
-    data = Preprocess().preprocess_data(input_df=mock_data_frame, min_elapsed_seconds=600)
-    ground_truth = _helper_filter_irrelevant_records(mock_data_frame, 600)
-    ground_truth_filtered = ground_truth[
-        (ground_truth["GPUType"].notna())
-        & (ground_truth["GPUs"].notna())
-        & (ground_truth["Status"] != StatusEnum.FAILED.value)
-        & (ground_truth["Status"] != StatusEnum.CANCELLED.value)
-    ]
-    expected = set(ground_truth_filtered["Interactive"].dropna().to_numpy()) | set([e.value for e in InteractiveEnum])
-=======
-    data = preprocess_data(input_df=mock_data_frame, min_elapsed_seconds=600)
+    data = Preprocess().preprocess_data(input_df=mock_data_frame, min_elapsed_seconds=600)
     ground_truth = preprocess_mock_data(mock_data_path, min_elapsed_seconds=600)
     expected = set(ground_truth["Interactive"].dropna().to_numpy()) | set([e.value for e in InteractiveEnum])
->>>>>>> 4f8e2662
 
     assert data["Interactive"].dtype == "category"
     assert expected.issubset(set(data["Interactive"].cat.categories))
@@ -355,21 +295,9 @@
     """
     Test that the preprocessed data has 'QOS' as a categorical variable and check values contained within it.
     """
-<<<<<<< HEAD
-    data = Preprocess().preprocess_data(input_df=mock_data_frame, min_elapsed_seconds=600)
-    ground_truth = _helper_filter_irrelevant_records(mock_data_frame, 600)
-    ground_truth_filtered = ground_truth[
-        (ground_truth["GPUType"].notna())
-        & (ground_truth["GPUs"].notna())
-        & (ground_truth["Status"] != StatusEnum.FAILED.value)
-        & (ground_truth["Status"] != StatusEnum.CANCELLED.value)
-    ]
-    expected = set(ground_truth_filtered["QOS"].dropna().to_numpy()) | set([e.value for e in QOSEnum])
-=======
-    data = preprocess_data(input_df=mock_data_frame, min_elapsed_seconds=600)
+    data = Preprocess().preprocess_data(input_df=mock_data_frame, min_elapsed_seconds=600)
     ground_truth = preprocess_mock_data(mock_data_path, min_elapsed_seconds=600)
     expected = set(ground_truth["QOS"].dropna().to_numpy()) | set([e.value for e in QOSEnum])
->>>>>>> 4f8e2662
 
     assert data["QOS"].dtype == "category"
     assert expected.issubset(set(data["QOS"].cat.categories))
@@ -531,7 +459,7 @@
     """
     cur_df = mock_data_frame.drop(missing_col, axis=1, inplace=False)
     with pytest.raises(KeyError, match=f"Column {missing_col} does not exist in dataframe."):
-        _res = preprocess_data(cur_df)
+        _res = Preprocess().preprocess_data(cur_df)
 
 
 @pytest.mark.parametrize("mock_data_path", [False, True], ids=["false_case", "true_case"], indirect=True)
@@ -550,7 +478,7 @@
         f"Column '{missing_col}' is missing from the dataframe. "
         "This may impact filtering operations and downstream processing."
     )
-    _res = preprocess_data(cur_df)
+    _res = Preprocess().preprocess_data(cur_df)
 
     # Check that a warning was raised with the expected message
     assert len(recwarn) == 1
@@ -569,7 +497,7 @@
     empty_df = mock_data_frame.copy()
     empty_df = empty_df.iloc[0:0]
     # Should trigger the warning since the dataframe is empty
-    result = preprocess_data(empty_df)
+    result = Preprocess().preprocess_data(empty_df)
 
     # Check that the result is still empty
     assert result.empty
