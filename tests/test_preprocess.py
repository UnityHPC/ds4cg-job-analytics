--- conflicted
+++ resolved
@@ -418,7 +418,6 @@
         include_cpu_only_jobs=True,
     )
 
-<<<<<<< HEAD
     # Check that GPUType is filled with NA for CPU-only jobs
     assert all(pd.isna(row) for row in data.loc[data["GPUType"].isna(), "GPUType"])
 
@@ -468,9 +467,6 @@
     processed = preprocess_data(
         mock_data_frame, min_elapsed_seconds=0, include_cpu_only_jobs=True, include_failed_cancelled_jobs=True
     )
-=======
-    assert all(row == ["cpu"] for row in data.loc[data["GPUType"].isna(), "GPUType"])
->>>>>>> 364eb686
 
     # Check that partition_constraint and requested_vram columns exist
     assert "partition_constraint" in processed.columns
