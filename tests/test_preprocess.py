--- conflicted
+++ resolved
@@ -1,11 +1,9 @@
 import pandas as pd
-<<<<<<< HEAD
 import pytest
 from pandas.api.typing import NAType
 
-=======
+
 from src.config import PartitionInfoFetcher
->>>>>>> 202f611b
 from src.config.enum_constants import (
     AdminsAccountEnum,
     ExitCodeEnum,
@@ -13,13 +11,8 @@
     PartitionEnum,
     QOSEnum,
     StatusEnum,
-<<<<<<< HEAD
-=======
-    ExitCodeEnum,
     AdminPartitionEnum,
-    AdminsAccountEnum,
     PartitionTypeEnum
->>>>>>> 202f611b
 )
 from src.preprocess import preprocess_data
 from src.preprocess.preprocess import _get_partition_constraint, _get_requested_vram, _get_vram_constraint
@@ -101,12 +94,9 @@
     assert not any(status_cancelled)
 
 
-<<<<<<< HEAD
+
 @pytest.mark.parametrize("mock_data_frame", [False, True], indirect=True)
 def test_preprocess_data_filtered_min_elapsed_1(mock_data_frame: pd.DataFrame) -> None:
-=======
-def test_preprocess_data_filtered_min_elapsed(mock_data_frame):
->>>>>>> 202f611b
     """
     Test that the preprocessed data does not contain jobs with elapsed time below the threshold (300 seconds).
     """
@@ -275,25 +265,16 @@
         include_cpu_only_jobs=True,
         include_failed_cancelled_jobs=True,
     )
-<<<<<<< HEAD
-    ground_truth = _helper_filter_irrelevant_records(mock_data_frame, 100)
-=======
 
     ground_truth = _helper_filter_irrelevant_records(mock_data_frame, 100, include_cpu_only_jobs=True)
->>>>>>> 202f611b
     expect_gpu_type_null = len(ground_truth[(ground_truth["GPUType"].isna())])
     expect_gpus_null = len(ground_truth[(ground_truth["GPUs"] == 0) | (ground_truth["GPUs"].isna())])
     gpus_stat = data["GPUs"].value_counts()
 
-<<<<<<< HEAD
     assert sum(pd.isna(x) for x in data["GPUType"]) == expect_gpu_type_null
-    assert gpus_stat[0] == expect_gpus_null
-=======
-    assert sum(x == ["cpu"] for x in data["GPUType"]) == expect_gpu_type_null
     assert gpus_stat[0] == expect_gpus_null, (
         f"Expected {expect_gpus_null} null GPUs, but found {gpus_stat[0]} null GPUs."
     )
->>>>>>> 202f611b
 
 
 @pytest.mark.parametrize("mock_data_frame", [False, True], indirect=True)
