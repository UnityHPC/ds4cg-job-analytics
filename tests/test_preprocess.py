from src.preprocess import preprocess_data
import pandas as pd
from src.config.enum_constants import (
    InteractiveEnum,
    QOSEnum,
    StatusEnum,
    ExitCodeEnum,
    PartitionEnum,
    AdminsAccountEnum,
)


def _helper_filter_irrelevant_records(input_df: pd.DataFrame, min_elapsed_seconds: int) -> pd.DataFrame:
    """
    Private function to help generate expected ground truth dataframe for test.

    Given a ground truth dataframe, this will create a new dataframe without records meeting the following criteria:
    - QOS is updates
    - Account is root
    - Partition is building
    - Elasped time is less than min_elapsed

    Args:
        input_df (pd.DataFrame): Input dataframe to filter. Note that the Elapsed field should be in unit seconds.
        min_elapsed_seconds (int): Minimum elapsed time in seconds.

    Returns:
        pd.DataFrame: Filtered dataframe.
    """

    res = input_df[
        (input_df["Elapsed"] >= min_elapsed_seconds)
        & (input_df["Account"] != AdminsAccountEnum.ROOT.value)
        & (input_df["Partition"] != PartitionEnum.BUILDING.value)
        & (input_df["QOS"] != QOSEnum.UPDATES.value)
    ]

    return res


def test_preprocess_data_filtered_columns(mock_data_frame):
    """
    Test that the preprocessed data does not contain irrelevant columns.
    """
    data = preprocess_data(input_df=mock_data_frame, min_elapsed_seconds=600)
    assert "UUID" not in data.columns
    assert "EndTime" not in data.columns
    assert "Nodes" not in data.columns
    assert "Preempted" not in data.columns


def test_preprocess_data_filtered_gpu(mock_data_frame):
    """
    Test that the preprocessed data does not contain null GPUType and GPUs.
    """
    data = preprocess_data(input_df=mock_data_frame, min_elapsed_seconds=600)
    is_gpu_type_null = data["GPUType"].isna()
    is_gpu_null = data["GPUs"].isna()
    assert not any(is_gpu_type_null)
    assert not any(is_gpu_null)


def test_preprocess_data_filtered_status(mock_data_frame):
    """
    Test that the preprocessed data does not contain FAILED or CANCELLED jobs.
    """
    data = preprocess_data(input_df=mock_data_frame, min_elapsed_seconds=600)
    status_failed = data["Status"] == StatusEnum.FAILED.value
    status_cancelled = data["Status"] == StatusEnum.CANCELLED.value
    assert not any(status_failed)
    assert not any(status_cancelled)


def test_preprocess_data_filtered_min_elapses_1(mock_data_frame):
    """
    Test that the preprocessed data does not contain jobs with elapsed time below the threshold (300 seconds).
    """
    data = preprocess_data(input_df=mock_data_frame, min_elapsed_seconds=300)
    elapsed_below_threshold = data["Elapsed"] < pd.to_timedelta(
        300, unit="s"
    )  # final version of Elapsed column is timedelta so convert for comparison
    assert not any(elapsed_below_threshold)


def test_preprocess_data_filter_min_esplapes_2(mock_data_frame):
    """
    Test that the preprocessed data contains only jobs with elapsed time below the threshold (700 seconds).
    """
    data = preprocess_data(
        input_df=mock_data_frame,
        min_elapsed_seconds=700,
        include_cpu_only_jobs=True,
        include_failed_cancelled_jobs=True,
    )

    ground_truth = _helper_filter_irrelevant_records(mock_data_frame, 700)
    assert len(data) == len(ground_truth)


def test_preprocess_data_filtered_root_account(mock_data_frame):
    """
    Test that the preprocessed data does not contain jobs with root account, partition building, or qos updates.
    """
    data = preprocess_data(input_df=mock_data_frame, min_elapsed_seconds=600)
    partition_building = data["Partition"] == PartitionEnum.BUILDING.value
    qos_updates = data["QOS"] == QOSEnum.UPDATES.value
    account_root = data["Account"] == AdminsAccountEnum.ROOT.value
    assert not any(account_root)
    assert not any(qos_updates)
    assert not any(partition_building)


def test_preprocess_data_include_cpu_job(mock_data_frame):
    """
    Test that the preprocessed data includes CPU-only jobs when specified.
    """
    data = preprocess_data(input_df=mock_data_frame, min_elapsed_seconds=600, include_cpu_only_jobs=True)
    ground_truth = _helper_filter_irrelevant_records(mock_data_frame, 600)
    expected_cpu_type = len(
        ground_truth[
            ground_truth["GPUType"].isna()
            & (ground_truth["Status"] != StatusEnum.FAILED.value)
            & (ground_truth["Status"] != StatusEnum.CANCELLED.value)
        ]
    )
    expected_gpus_count_0 = len(
        ground_truth[
            ground_truth["GPUs"].isna()
            & (ground_truth["Status"] != StatusEnum.FAILED.value)
            & (ground_truth["Status"] != StatusEnum.CANCELLED.value)
        ]
    )
    assert sum(x == ["cpu"] for x in data["GPUType"]) == expected_cpu_type
    assert data["GPUs"].value_counts()[0] == expected_gpus_count_0


def test_preprocess_data_include_failed_cancelled_job(mock_data_frame):
    """
    Test that the preprocessed data includes FAILED and CANCELLED jobs when specified.
    """
    data = preprocess_data(input_df=mock_data_frame, min_elapsed_seconds=600, include_failed_cancelled_jobs=True)
    ground_truth = _helper_filter_irrelevant_records(mock_data_frame, 600)
    expect_failed_status = len(
        ground_truth[
            (ground_truth["Status"] == StatusEnum.FAILED.value)
            & (ground_truth["GPUType"].notna())
            & (ground_truth["GPUs"].notna())
        ]
    )
    expect_cancelled_status = len(
        ground_truth[
            (ground_truth["Status"] == StatusEnum.CANCELLED.value)
            & (ground_truth["GPUType"].notna())
            & (ground_truth["GPUs"].notna())
        ]
    )
    assert data["Status"].value_counts()[StatusEnum.FAILED.value] == expect_failed_status
    assert data["Status"].value_counts()[StatusEnum.CANCELLED.value] == expect_cancelled_status


def test_preprocess_data_include_all(mock_data_frame):
    """
    Test that the preprocessed data includes all jobs when both CPU-only and FAILED/CANCELLED jobs are specified.
    """
    data = preprocess_data(
        input_df=mock_data_frame,
        min_elapsed_seconds=600,
        include_failed_cancelled_jobs=True,
        include_cpu_only_jobs=True,
    )
    ground_truth = _helper_filter_irrelevant_records(mock_data_frame, 600)

    expect_failed_status = len(ground_truth[(ground_truth["Status"] == StatusEnum.FAILED.value)])
    expect_cancelled_status = len(ground_truth[(ground_truth["Status"] == StatusEnum.CANCELLED.value)])
    expect_completed_status = len(ground_truth[(ground_truth["Status"] == StatusEnum.COMPLETED.value)])
    expect_gpu_type_null = len(ground_truth[(ground_truth["GPUType"].isna())])
    expect_gpus_null = len(ground_truth[(ground_truth["GPUs"].isna())])

    assert len(data) == len(ground_truth)
    assert sum(x == ["cpu"] for x in data["GPUType"]) == expect_gpu_type_null
    assert data["GPUs"].value_counts()[0] == expect_gpus_null
    assert data["Status"].value_counts()[StatusEnum.FAILED.value] == expect_failed_status
    assert data["Status"].value_counts()[StatusEnum.CANCELLED.value] == expect_cancelled_status
    assert data["Status"].value_counts()[StatusEnum.COMPLETED.value] == expect_completed_status


def test_preprocess_data_fill_missing_interactive(mock_data_frame):
    """
    Test that the preprocessed data fills missing interactive job types with 'non-interactive' correctly.
    """
    data = preprocess_data(
        input_df=mock_data_frame,
        min_elapsed_seconds=100,
        include_cpu_only_jobs=True,
        include_failed_cancelled_jobs=True,
    )
    ground_truth = _helper_filter_irrelevant_records(mock_data_frame, 100)

    expect_non_interactive = len(ground_truth[(ground_truth["Interactive"].isna())])

    interactive_stat = data["Interactive"].value_counts()
    assert interactive_stat[InteractiveEnum.NON_INTERACTIVE.value] == expect_non_interactive


def test_preprocess_data_fill_missing_array_id(mock_data_frame):
    """
    Test that the preprocessed data fills missing ArrayID with -1 correctly.
    """
    data = preprocess_data(
        input_df=mock_data_frame,
        min_elapsed_seconds=100,
        include_cpu_only_jobs=True,
        include_failed_cancelled_jobs=True,
    )
    ground_truth = _helper_filter_irrelevant_records(mock_data_frame, 100)
    expect_array_id_null = len(ground_truth[(ground_truth["ArrayID"].isna())])
    array_id_stat = data["ArrayID"].value_counts()
    assert array_id_stat[-1] == expect_array_id_null


def test_preprocess_data_fill_missing_gpu_type(mock_data_frame):
    """
    Test that the preprocessed data fills missing GPUType with 'cpu' correctly.
    """
    data = preprocess_data(
        input_df=mock_data_frame,
        min_elapsed_seconds=100,
        include_cpu_only_jobs=True,
        include_failed_cancelled_jobs=True,
    )

    ground_truth = _helper_filter_irrelevant_records(mock_data_frame, 100)
    expect_gpu_type_null = len(ground_truth[(ground_truth["GPUType"].isna())])
    expect_gpus_null = len(ground_truth[(ground_truth["GPUs"].isna())])
    gpus_stat = data["GPUs"].value_counts()

    assert sum(x == ["cpu"] for x in data["GPUType"]) == expect_gpu_type_null
    assert gpus_stat[0] == expect_gpus_null


<<<<<<< HEAD
=======
def test_preprocess_data_fill_missing_constraints(mock_data_frame):
    """
    Test that the preprocessed data fills missing Constraints with empty numpy array correctly.
    """
    data = preprocess_data(
        input_df=mock_data_frame,
        min_elapsed_seconds=100,
        include_cpu_only_jobs=True,
        include_failed_cancelled_jobs=True,
    )
    ground_truth = _helper_filter_irrelevant_records(mock_data_frame, 100)
    expect_constraints_null = len(ground_truth[(ground_truth["Constraints"].isna())])

    assert sum(len(x) == 0 for x in data["Constraints"]) == expect_constraints_null


>>>>>>> 7e288d76
def test_category_interactive(mock_data_frame):
    """
    Test that the preprocessed data has 'Interactive' as a categorical variable and check values contained within it.
    """

    data = preprocess_data(input_df=mock_data_frame, min_elapsed_seconds=600)
    ground_truth = _helper_filter_irrelevant_records(mock_data_frame, 600)
    ground_truth_filtered = ground_truth[
        (ground_truth["GPUType"].notna())
        & (ground_truth["GPUs"].notna())
        & (ground_truth["Status"] != StatusEnum.FAILED.value)
        & (ground_truth["Status"] != StatusEnum.CANCELLED.value)
    ]
    expected = set(ground_truth_filtered["Interactive"].dropna().to_numpy()) | set([e.value for e in InteractiveEnum])

    assert data["Interactive"].dtype == "category"
    assert expected.issubset(set(data["Interactive"].cat.categories))


def test_category_qos(mock_data_frame):
    """
    Test that the preprocessed data has 'QOS' as a categorical variable and check values contained within it.
    """
    data = preprocess_data(input_df=mock_data_frame, min_elapsed_seconds=600)
    ground_truth = _helper_filter_irrelevant_records(mock_data_frame, 600)
    ground_truth_filtered = ground_truth[
        (ground_truth["GPUType"].notna())
        & (ground_truth["GPUs"].notna())
        & (ground_truth["Status"] != StatusEnum.FAILED.value)
        & (ground_truth["Status"] != StatusEnum.CANCELLED.value)
    ]
    expected = set(ground_truth_filtered["QOS"].dropna().to_numpy()) | set([e.value for e in QOSEnum])

    assert data["QOS"].dtype == "category"
    assert expected.issubset(set(data["QOS"].cat.categories))


def test_category_exit_code(mock_data_frame):
    """
    Test that the preprocessed data has 'ExitCode' as a categorical variable and check values contained within it.
    """
    data = preprocess_data(input_df=mock_data_frame, min_elapsed_seconds=600)

    ground_truth = _helper_filter_irrelevant_records(mock_data_frame, 600)
    ground_truth_filtered = ground_truth[
        (ground_truth["GPUType"].notna())
        & (ground_truth["GPUs"].notna())
        & (ground_truth["Status"] != StatusEnum.FAILED.value)
        & (ground_truth["Status"] != StatusEnum.CANCELLED.value)
    ]
    expected = set(ground_truth_filtered["ExitCode"].dropna().to_numpy()) | set([e.value for e in ExitCodeEnum])

    assert data["ExitCode"].dtype == "category"
    assert expected.issubset(set(data["ExitCode"].cat.categories))


def test_category_partition(mock_data_frame):
    """
    Test that the preprocessed data has 'Partition' as a categorical variable and check values contained within it.
    """
    data = preprocess_data(input_df=mock_data_frame, min_elapsed_seconds=600)

    ground_truth = _helper_filter_irrelevant_records(mock_data_frame, 600)
    ground_truth_filtered = ground_truth[
        (ground_truth["GPUType"].notna())
        & (ground_truth["GPUs"].notna())
        & (ground_truth["Status"] != StatusEnum.FAILED.value)
        & (ground_truth["Status"] != StatusEnum.CANCELLED.value)
    ]
    expected = set(ground_truth_filtered["Partition"].dropna().to_numpy()) | set([e.value for e in PartitionEnum])

    assert data["Partition"].dtype == "category"
    assert expected.issubset(set(data["Partition"].cat.categories))


def test_category_account(mock_data_frame):
    """
    Test that the preprocessed data has 'Account' as a categorical variable and check values contained within it.
    """
    data = preprocess_data(input_df=mock_data_frame, min_elapsed_seconds=600)

    ground_truth = _helper_filter_irrelevant_records(mock_data_frame, 600)
    ground_truth_filtered = ground_truth[
        (ground_truth["GPUType"].notna())
        & (ground_truth["GPUs"].notna())
        & (ground_truth["Status"] != StatusEnum.FAILED.value)
        & (ground_truth["Status"] != StatusEnum.CANCELLED.value)
    ]
    expected = set(ground_truth_filtered["Account"].dropna().to_numpy()) | set([e.value for e in AdminsAccountEnum])

    assert data["Account"].dtype == "category"
    assert expected.issubset(set(data["Account"].cat.categories))


def test_preprocess_timedelta_conversion(mock_data_frame):
    """
    Test that the preprocessed data converts elapsed time to timedelta.
    """
    data = preprocess_data(
        input_df=mock_data_frame,
        min_elapsed_seconds=600,
        include_cpu_only_jobs=True,
        include_failed_cancelled_jobs=True,
    )
    ground_truth = _helper_filter_irrelevant_records(mock_data_frame, 600)
    max_len = len(ground_truth)
    time_limit = data["TimeLimit"]

    assert time_limit.dtype == "timedelta64[ns]"
    assert time_limit[0].total_seconds() == ground_truth["TimeLimit"][0]
    assert time_limit[max_len - 1].total_seconds() == ground_truth["TimeLimit"][max_len - 1]


def test_preprocess_gpu_type(mock_data_frame):
    """
    Test that the GPUType column is correctly filled and transformed during preprocessing.
    """

    data = preprocess_data(
        input_df=mock_data_frame,
        include_cpu_only_jobs=True,
    )

    # Check that GPUType is filled with 'cpu' for CPU-only jobs
    assert all(row == ["cpu"] for row in data.loc[data["GPUType"].isna(), "GPUType"])

    # Check that numpy arrays in GPUType are converted to lists
    assert all(isinstance(row, list) for row in data["GPUType"] if not pd.isna(row))<|MERGE_RESOLUTION|>--- conflicted
+++ resolved
@@ -238,8 +238,6 @@
     assert gpus_stat[0] == expect_gpus_null
 
 
-<<<<<<< HEAD
-=======
 def test_preprocess_data_fill_missing_constraints(mock_data_frame):
     """
     Test that the preprocessed data fills missing Constraints with empty numpy array correctly.
@@ -256,7 +254,6 @@
     assert sum(len(x) == 0 for x in data["Constraints"]) == expect_constraints_null
 
 
->>>>>>> 7e288d76
 def test_category_interactive(mock_data_frame):
     """
     Test that the preprocessed data has 'Interactive' as a categorical variable and check values contained within it.
