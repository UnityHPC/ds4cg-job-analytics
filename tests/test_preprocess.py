--- conflicted
+++ resolved
@@ -11,39 +11,7 @@
 from .conftest import helper_filter_irrelevant_records
 
 
-<<<<<<< HEAD
 def test_pre_process_data_filtred_columns(mock_data):
-=======
-def _helper_filter_irrelevant_records(input_df: pd.DataFrame, min_elapsed_seconds: int) -> pd.DataFrame:
-    """
-    Private function to help generate expected ground truth dataframe for test.
-
-    Given a ground truth dataframe, this will create a new dataframe without records meeting the following criteria:
-    - QOS is updates
-    - Account is root
-    - Partition is building
-    - Elasped time is less than min_elapsed
-
-    Args:
-        input_df (pd.DataFrame): Input dataframe to filter. Note that the Elapsed field should be in unit seconds.
-        min_elapsed_seconds (int): Minimum elapsed time in seconds.
-
-    Returns:
-        pd.DataFrame: Filtered dataframe.
-    """
-
-    res = input_df[
-        (input_df["Elapsed"] >= min_elapsed_seconds)
-        & (input_df["Account"] != AdminsAccountEnum.ROOT.value)
-        & (input_df["Partition"] != PartitionEnum.BUILDING.value)
-        & (input_df["QOS"] != QOSEnum.UPDATES.value)
-    ]
-
-    return res
-
-
-def test_pre_process_data_filtred_columns(mock_data_frame):
->>>>>>> 5fbbf313
     """
     Test that the preprocessed data does not contain irrelevant columns.
     """
