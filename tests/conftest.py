--- conflicted
+++ resolved
@@ -43,11 +43,7 @@
         temp_db_path = f"{temp_db_dir}/mock.db"
         convert_csv_to_db("tests/mock_data/mock.csv", temp_db_path)
         db = DatabaseConnection(temp_db_path)
-<<<<<<< HEAD
-        yield db.fetch_all(), temp_db_path
-=======
-        yield db.fetch_all_jobs()
->>>>>>> 5fbbf313
+        yield db.fetch_all_jobs(), temp_db_path
     except Exception as e:
         raise Exception("Exception at mock_data_frame") from e
     finally:
