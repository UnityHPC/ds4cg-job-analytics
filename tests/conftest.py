--- conflicted
+++ resolved
@@ -113,11 +113,5 @@
         raise Exception("Exception at mock_data_frame") from e
     finally:
         if mem_db is not None:
-<<<<<<< HEAD
-            mem_db._disconnect()
-            del mem_db
-        shutil.rmtree(temp_db_dir)
-=======
             mem_db.disconnect()
-            del mem_db
->>>>>>> 57489554
+            del mem_db