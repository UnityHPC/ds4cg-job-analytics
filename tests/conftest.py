import pytest
from src.database import DatabaseConnection
from .mock_data.convert_csv_to_db import convert_csv_to_db
import tempfile
import shutil
from src.config.enum_constants import (
    QOSEnum,
    PartitionEnum,
    AdminsAccountEnum,
)
import pandas as pd


def helper_filter_irrelevant_records(input_df: pd.DataFrame, min_elapsed_seconds: int) -> pd.DataFrame:
    """
    Helper function to make basic filtering on a ground truth dataframe, intended to use for test only.

    Given a ground truth dataframe, this will create a new dataframe without records meeting the following criteria:
    - QOS is updates
    - Account is root
    - Partition is building
    - Elasped time is less than min_elapsed

    Args:
        input_df (pd.DataFrame): Input dataframe to filter. Note that the Elapsed field should be in unit seconds.
        min_elapsed_seconds (int): Minimum elapsed time in seconds.

    Returns:
        pd.DataFrame: Filtered dataframe.
    """

    res = input_df[
        (input_df["Elapsed"] >= min_elapsed_seconds)
        & (input_df["Account"] != AdminsAccountEnum.ROOT.value)
        & (input_df["Partition"] != PartitionEnum.BUILDING.value)
        & (input_df["QOS"] != QOSEnum.UPDATES.value)
    ]
    return res


@pytest.fixture(scope="module")
def mock_data():
    temp_db_dir = tempfile.mkdtemp()
    db = None
    try:
        temp_db_path = f"{temp_db_dir}/mock.db"
        convert_csv_to_db("tests/mock_data/mock.csv", temp_db_path)
        db = DatabaseConnection(temp_db_path)
        yield db.fetch_all_jobs(), temp_db_path
    except Exception as e:
        raise Exception("Exception at mock_data_frame") from e
    finally:
<<<<<<< HEAD
        db.connection.close()
        shutil.rmtree(temp_db_dir)
=======
        if db is not None and db.is_connected():
            shutil.rmtree(temp_db_dir)
>>>>>>> 7e288d76
<|MERGE_RESOLUTION|>--- conflicted
+++ resolved
@@ -50,10 +50,5 @@
     except Exception as e:
         raise Exception("Exception at mock_data_frame") from e
     finally:
-<<<<<<< HEAD
-        db.connection.close()
-        shutil.rmtree(temp_db_dir)
-=======
         if db is not None and db.is_connected():
-            shutil.rmtree(temp_db_dir)
->>>>>>> 7e288d76
+            shutil.rmtree(temp_db_dir)