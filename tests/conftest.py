--- conflicted
+++ resolved
@@ -10,17 +10,11 @@
     temp_db_dir = tempfile.mkdtemp()
     mem_db = None
     try:
-<<<<<<< HEAD
         is_new_format = request.param
         temp_db_path = f"{temp_db_dir}/mock_new_format.db" if is_new_format else f"{temp_db_dir}/mock.db"
         csv_path = "tests/mock_data/mock_new_format.csv" if is_new_format else "tests/mock_data/mock.csv"
         convert_csv_to_db(csv_path, temp_db_path, new_format=is_new_format)
-        mem_db = DatabaseConnection(temp_db_path)
-=======
-        temp_db_path = f"{temp_db_dir}/mock.db"
-        convert_csv_to_db("tests/mock_data/mock.csv", temp_db_path)
         mem_db = DatabaseConnection(temp_db_path, read_only=False)
->>>>>>> aa2469b6
         yield mem_db.fetch_all_jobs()
     except Exception as e:
         raise Exception("Exception at mock_data_frame") from e
