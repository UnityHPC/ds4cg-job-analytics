import shutil
import tempfile
from collections.abc import Generator

import pandas as pd
import pytest

from src.database import DatabaseConnection
from .mock_data.convert_csv_to_db import convert_csv_to_db


@pytest.fixture(scope="module")
def mock_data_frame(request: pytest.FixtureRequest) -> Generator[pd.DataFrame]:
    temp_db_dir = tempfile.mkdtemp()
    mem_db = None
    try:
        is_new_format = request.param
        temp_db_path = f"{temp_db_dir}/mock_new_format.db" if is_new_format else f"{temp_db_dir}/mock.db"
        csv_path = "tests/mock_data/mock_new_format.csv" if is_new_format else "tests/mock_data/mock.csv"
        convert_csv_to_db(csv_path, temp_db_path, new_format=is_new_format)
        mem_db = DatabaseConnection(temp_db_path, read_only=False)
        yield mem_db.fetch_all_jobs()
    except Exception as e:
        raise Exception("Exception at mock_data_frame") from e
    finally:
<<<<<<< HEAD
        if db is not None and db.is_connected():
            shutil.rmtree(temp_db_dir)
=======
        if mem_db is not None:
            mem_db.disconnect()
            del mem_db
        shutil.rmtree(temp_db_dir)
>>>>>>> 2f6f85ca
<|MERGE_RESOLUTION|>--- conflicted
+++ resolved
@@ -23,12 +23,7 @@
     except Exception as e:
         raise Exception("Exception at mock_data_frame") from e
     finally:
-<<<<<<< HEAD
-        if db is not None and db.is_connected():
-            shutil.rmtree(temp_db_dir)
-=======
         if mem_db is not None:
             mem_db.disconnect()
             del mem_db
-        shutil.rmtree(temp_db_dir)
->>>>>>> 2f6f85ca
+        shutil.rmtree(temp_db_dir)