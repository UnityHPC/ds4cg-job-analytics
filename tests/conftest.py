--- conflicted
+++ resolved
@@ -8,11 +8,7 @@
 @pytest.fixture(scope="module")
 def mock_data_frame():
     temp_db_dir = tempfile.mkdtemp()
-<<<<<<< HEAD
-    mem_db = None
-=======
     db = None
->>>>>>> 7e288d76
     try:
         temp_db_path = f"{temp_db_dir}/mock.db"
         convert_csv_to_db("tests/mock_data/mock.csv", temp_db_path)
@@ -21,11 +17,5 @@
     except Exception as e:
         raise Exception("Exception at mock_data_frame") from e
     finally:
-<<<<<<< HEAD
-        if mem_db is not None:
-            mem_db.disconnect()
-        shutil.rmtree(temp_db_dir)
-=======
         if db is not None and db.is_connected():
-            shutil.rmtree(temp_db_dir)
->>>>>>> 7e288d76
+            shutil.rmtree(temp_db_dir)