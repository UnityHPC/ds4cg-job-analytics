--- conflicted
+++ resolved
@@ -17,13 +17,7 @@
     except Exception as e:
         raise Exception("Exception at mock_data_frame") from e
     finally:
-<<<<<<< HEAD
-        del mem_db
-        shutil.rmtree(temp_db_dir)
-=======
         if mem_db is not None:
             mem_db._disconnect()
             del mem_db
-        shutil.rmtree(temp_db_dir)
-        
->>>>>>> 364eb686
+        shutil.rmtree(temp_db_dir)