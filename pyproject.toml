[project]
name = "unity-job-analytics"
version = "2025.1.0"
requires-python = ">=3.11"
readme = "README.md"
description = "Unity Job Analytics is a tool for analyzing job data in the Unity cluster, providing insights into job performance and efficiency."

[build-system]
requires = ["setuptools>=61.0"]
build-backend = "setuptools.build_meta"

[tool.ruff]
# Ruff configuration options
line-length = 119 # Override ruff's default so that lines aren't more than 120 characters
target-version = "py311"
preview = true # enable preview features to support new pydocstyle rules 

# Formatting
indent-width = 4

[tool.ruff.lint]
select = [
    # pycodestyle: E
    "E",
    # Pyflakes: F
    "F",
    # pyupgrade: UP
    "UP",
    # flake8-bugbear: B
    "B",
    # flake8-simplify: SIM
    "SIM",
    # PEP 8 naming: N
    "N",
    # NumPy rules: NPY
    "NPY",
    # pandas-vet: PD
    "PD",
    # flake8-todos: TD
    "TD",
    # pydoclint: DOC
    "DOC",
    # flake8-annotations: ANN
    "ANN",
    # pydocstyle: D
    # Undocumented public method and public class: D102, D101
    "D102", "D101",
    # pydocstyle: D
    # One blank line between summary and description: D205
    "D205",
    # pydocstyle: D
    # Docstring capitalization: D403, D405
    "D403", "D405",
    # pydocstyle: D
    # Docstring should not start with this: D404
    "D404",
    # pydocstyle: D
    # Missing blank line after docstring section: D410
    "D410",
    # undocumented-param (D417)
    "D417",
]
ignore = [
    # Ignore use ternary operator in if statements
    "SIM108",
    # Ignore use of FIXME tags
    "TD001",
    # Ignore missing issue link in TODO tags
    "TD003",
    # Ignore removing returns section when function doesn't return anything
    "DOC202",
]

[tool.ruff.lint.per-file-ignores]
# Ignore some rules in Benjamin's file

"mvp_scripts/*" = ["N", "NPY", "PD", "D100", "TD", "ANN"]
"notebooks/SlurmGPU.ipynb" = ["N", "NPY", "PD", "D100", "TD", "ANN"]

<<<<<<< HEAD
# TODO (Ayush, Karthik): Remove these ignores once the code is fixed
"tests/*" = ["ANN"]

=======
>>>>>>> 4de683cb
[tool.ruff.lint.isort]
# Combine multiple 'as' imports on a single line (e.g., import foo as bar, baz as qux)
combine-as-imports = true
# Force sorting of imports within each section (standard, third-party, first-party)
force-sort-within-sections = true
# Treat 'scripts' and 'src' directory as first-party code for import sorting
known-first-party = ["mvp_scripts", "src"]

# Docstring style
[tool.ruff.format]
# format code in docstrings
docstring-code-format = true

# Exclude some directories
exclude = [
    "__pycache__",
    ".git",
    ".venv",
    "venv",
    "build",
    "dist"
]

[tool.pytest.ini_options]
# pytest configuration options
addopts = [
    "--import-mode=importlib", "-ra"
]
pythonpath = "."
testpaths = ["tests"]
env = [
    # Set the environment variable to indicate that tests are running
    "RUN_ENV=TEST"
]


[tool.mkdocs]
# MkDocs configuration options in the YAML file (mkdocs.yml) can be embedded here in pyproject.toml instead

[tool.coverage.run]
source = ["unity-job-analytics"]
branch = true

[tool.coverage.report]
show_missing = true

[tool.mypy]
python_version = "3.11"
ignore_missing_imports = true
exclude = [
    # Exclude Benjamin's code from type checking
    "mvp_scripts/cpu_metrics.py",
    "mvp_scripts/gpu_metrics.py",
    "mvp_scripts/zero_gpu_usage_list.py",
    "notebooks/SlurmGPU.ipynb"
]<|MERGE_RESOLUTION|>--- conflicted
+++ resolved
@@ -77,12 +77,6 @@
 "mvp_scripts/*" = ["N", "NPY", "PD", "D100", "TD", "ANN"]
 "notebooks/SlurmGPU.ipynb" = ["N", "NPY", "PD", "D100", "TD", "ANN"]
 
-<<<<<<< HEAD
-# TODO (Ayush, Karthik): Remove these ignores once the code is fixed
-"tests/*" = ["ANN"]
-
-=======
->>>>>>> 4de683cb
 [tool.ruff.lint.isort]
 # Combine multiple 'as' imports on a single line (e.g., import foo as bar, baz as qux)
 combine-as-imports = true
