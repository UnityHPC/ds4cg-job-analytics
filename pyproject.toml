[project]
name = "unity-job-analytics"
version = "2025.1.0"
requires-python = ">=3.11"
readme = "README.md"
description = "Unity Job Analytics is a tool for analyzing job data in the Unity cluster, providing insights into job performance and efficiency."

[build-system]
requires = ["setuptools>=61.0"]
build-backend = "setuptools.build_meta"

[tool.ruff]
# Ruff configuration options
line-length = 119 # Override ruff's default so that lines aren't more than 120 characters
target-version = "py311"
preview = true # enable preview features to support new pydocstyle rules 

# Formatting
indent-width = 4

[tool.ruff.lint]
select = [
    # pycodestyle: E
    "E",
    # Pyflakes: F
    "F",
    # pyupgrade: UP
    "UP",
    # flake8-bugbear: B
    "B",
    # flake8-simplify: SIM
    "SIM",
    # PEP 8 naming: N
    "N",
    # NumPy rules: NPY
    "NPY",
    # pandas-vet: PD
    "PD",
    # flake8-todos: TD
    "TD",
    # pydoclint: DOC
    "DOC",
    # flake8-annotations: ANN
    "ANN",
    # pydocstyle: D
    # Undocumented public method and public class: D102, D101
    "D102", "D101",
    # pydocstyle: D
    # One blank line between summary and description: D205
    "D205",
    # pydocstyle: D
    # Docstring capitalization: D403, D405
    "D403", "D405",
    # Docstring should not start with this: D404
    "D404",
    # pydocstyle: D
    # Missing blank line after docstring section: D410
    "D410",
    # undocumented-param (D417)
    "D417",
]
ignore = [
    # Ignore use ternary operator in if statements
    "SIM108",
    # Ignore use of FIXME tags
    "TD001",
    # Ignore missing issue link in TODO tags
    "TD003",
    # Ignore removing returns section when function doesn't return anything
    "DOC202",
]

[tool.ruff.lint.per-file-ignores]
# Ignore some rules in Benjamin's file

"mvp_scripts/*" = ["N", "NPY", "PD", "D100", "TD", "ANN"]
"notebooks/SlurmGPU.ipynb" = ["N", "NPY", "PD", "D100", "TD", "ANN"]

<<<<<<< HEAD
# TODO (Arda): Remove these ignores once the code is fixed
"tests/*" = ["ANN"]
"src/database/*" = ["ANN", "DOC", "D"]

=======
>>>>>>> 2f6f85ca
[tool.ruff.lint.isort]
# Combine multiple 'as' imports on a single line (e.g., import foo as bar, baz as qux)
combine-as-imports = true
# Force sorting of imports within each section (standard, third-party, first-party)
force-sort-within-sections = true
# Treat 'scripts' and 'src' directory as first-party code for import sorting
known-first-party = ["mvp_scripts", "src"]

# Docstring style
[tool.ruff.format]
# format code in docstrings
docstring-code-format = true

# Exclude some directories
exclude = [
    "__pycache__",
    ".git",
    ".venv",
    "venv",
    "build",
    "dist"
]

[tool.pytest.ini_options]
# pytest configuration options
addopts = [
    "--import-mode=importlib", "-ra"
]
pythonpath = "."
testpaths = ["tests"]
env = [
    # Set the environment variable to indicate that tests are running
    "RUN_ENV=TEST"
]


[tool.mkdocs]
# MkDocs configuration options in the YAML file (mkdocs.yml) can be embedded here in pyproject.toml instead

[tool.coverage.run]
source = ["unity-job-analytics"]
branch = true

[tool.coverage.report]
show_missing = true

[tool.mypy]
python_version = "3.11"
ignore_missing_imports = true
exclude = [
    # Exclude Benjamin's code from type checking
    "mvp_scripts/cpu_metrics.py",
    "mvp_scripts/gpu_metrics.py",
    "mvp_scripts/zero_gpu_usage_list.py",
    "notebooks/SlurmGPU.ipynb"
]<|MERGE_RESOLUTION|>--- conflicted
+++ resolved
@@ -51,6 +51,7 @@
     # pydocstyle: D
     # Docstring capitalization: D403, D405
     "D403", "D405",
+    # pydocstyle: D
     # Docstring should not start with this: D404
     "D404",
     # pydocstyle: D
@@ -76,13 +77,6 @@
 "mvp_scripts/*" = ["N", "NPY", "PD", "D100", "TD", "ANN"]
 "notebooks/SlurmGPU.ipynb" = ["N", "NPY", "PD", "D100", "TD", "ANN"]
 
-<<<<<<< HEAD
-# TODO (Arda): Remove these ignores once the code is fixed
-"tests/*" = ["ANN"]
-"src/database/*" = ["ANN", "DOC", "D"]
-
-=======
->>>>>>> 2f6f85ca
 [tool.ruff.lint.isort]
 # Combine multiple 'as' imports on a single line (e.g., import foo as bar, baz as qux)
 combine-as-imports = true
