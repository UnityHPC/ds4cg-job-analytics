--- conflicted
+++ resolved
@@ -20,36 +20,6 @@
 
 [tool.ruff.lint]
 select = [
-<<<<<<< HEAD
-# pycodestyle
-"E",
-# Pyflakes
-"F",
-# pyupgrade
-"UP",
-# flake8-bugbear
-"B",
-# flake8-simplify
-"SIM",
-# PEP 8 naming conventions
-"N",
-# NumPy-specific rules
-"NPY",
-# pandas-vet
-"PD"
-]
-ignore = [
-# Ignore use ternary operator in if statements
-"SIM108",
-]
-
-[tool.ruff.lint.per-file-ignores]
-# Ignore N, NPY, and PD rules in Benjamin's file
-"scripts/cpu_metrics.py" = ["N", "NPY", "PD"]
-"scripts/gpu_metrics.py" = ["N", "NPY", "PD"]
-"scripts/zero_gpu_usage_list.py" = ["N", "NPY", "PD"]
-"notebooks/SlurmGPU.ipynb" = ["N", "NPY", "PD"]
-=======
     # pycodestyle: E
     "E",
     # Pyflakes: F
@@ -110,7 +80,6 @@
 # TODO (Arda): Remove these ignores once the code is fixed
 "tests/*" = ["ANN"]
 "src/database/*" = ["ANN", "DOC"]
->>>>>>> 62777531
 
 [tool.ruff.lint.isort]
 # Combine multiple 'as' imports on a single line (e.g., import foo as bar, baz as qux)
@@ -143,18 +112,7 @@
 testpaths = ["tests"]
 
 [tool.mkdocs]
-<<<<<<< HEAD
-# MkDocs configuration options (you can embed YAML heseupre)
-config = """
-site_name: DS4CG Unity Job Analytics Docs
-theme.name: material
-nav:
-- Home: index.md
-- About: about.md
-"""
-=======
 # MkDocs configuration options in the YAML file (mkdocs.yml) can be embedded here in pyproject.toml instead
->>>>>>> 62777531
 
 [tool.coverage.run]
 source = ["unity-job-analytics"]
@@ -165,9 +123,6 @@
 
 [tool.mypy]
 python_version = "3.11"
-<<<<<<< HEAD
-ignore_missing_imports = true
-=======
 ignore_missing_imports = true
 exclude = [
     # Exclude Benjamin's code from type checking
@@ -175,5 +130,4 @@
     "mvp-scripts/gpu_metrics.py",
     "mvp-scripts/zero_gpu_usage_list.py",
     "notebooks/SlurmGPU.ipynb"
-]
->>>>>>> 62777531
+]