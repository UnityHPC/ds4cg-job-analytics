--- conflicted
+++ resolved
@@ -78,10 +78,7 @@
 addopts = [
     "--import-mode=importlib", "-ra"
 ]
-<<<<<<< HEAD
-=======
 pythonpath = "."
->>>>>>> 5fbbf313
 testpaths = ["tests"]
 
 [tool.mkdocs]
