--- conflicted
+++ resolved
@@ -78,10 +78,7 @@
 addopts = [
     "--import-mode=importlib", "-ra"
 ]
-<<<<<<< HEAD
-=======
 pythonpath = "."
->>>>>>> 3bb7a9db
 testpaths = ["tests"]
 
 [tool.mkdocs]
